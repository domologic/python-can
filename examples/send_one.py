--- conflicted
+++ resolved
@@ -2,14 +2,8 @@
 
 import can
 
-<<<<<<< HEAD
-
-def main():
-    bus = can.interface.Bus(bustype='socketcan', channel='vcan0')
-=======
 def send_one():
     bus = can.interface.Bus()
->>>>>>> 26d2acba
     msg = can.Message(arbitration_id=0xc0ffee,
                       data=[0, 25, 0, 1, 3, 1, 4, 1],
                       extended_id=False)
