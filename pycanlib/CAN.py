"""
CAN.py: the core of pycanlib - contains implementations of all
the major classes in the library, which form abstractions of the
functionality provided by CANLIB.

Copyright (C) 2010 Dynamic Controls
"""
<<<<<<< HEAD

=======
from pycanlib import canlib, canstat

import logging
import cPickle as pickle
>>>>>>> e178a5c1
import ctypes
import logging
import pickle
import datetime
import ctypes
import os
import platform
<<<<<<< HEAD
try:
    import queue
except ImportError:
    import Queue as queue
=======
import Queue as queue
>>>>>>> e178a5c1
import string
import sys
import threading
import time
import types
import argparse 
import socketcanlib

<<<<<<< HEAD
# This canMSG_EXT variable was the only variable being used from the file canstat.py, 
# which has been removed
canMSG_EXT = 0x0004
=======
log = logging.getLogger('CAN')
>>>>>>> e178a5c1

CAN_RAW =       1
CAN_BCM =       2
MSK_ARBID =     0x1FFFFFFF
MSK_FLAGS =     0xE0000000

#Extended flag is in the same place for pycan and socketcan
EXTFLG =        0x0004

SKT_ERRFLG  =   0x0001
SKT_RTRFLG  =   0x0002

PYCAN_ERRFLG =  0x0020
PYCAN_STDFLG =  0x0002
PYCAN_RTRFLG =  0x0001

logging.basicConfig(level=logging.WARNING)
log = logging.getLogger('CAN')

log.debug("Loading CAN.py")

ID_TYPE_EXTENDED = True
ID_TYPE_STANDARD = False

ID_TYPE_29_BIT = ID_TYPE_EXTENDED
ID_TYPE_11_BIT = ID_TYPE_STANDARD

REMOTE_FRAME = True
DATA_FRAME = False
WAKEUP_MSG = True
ERROR_FRAME = True

DRIVER_MODE_SILENT = False
DRIVER_MODE_NORMAL = (not DRIVER_MODE_SILENT)

STD_ACCEPTANCE_MASK_ALL_BITS = (2**11 - 1)
MAX_11_BIT_ID = STD_ACCEPTANCE_MASK_ALL_BITS

EXT_ACCEPTANCE_MASK_ALL_BITS = (2**29 - 1)
MAX_29_BIT_ID = EXT_ACCEPTANCE_MASK_ALL_BITS

MAX_DEVICE_DESCR_LENGTH = 256
MAX_MANUFACTURER_NAME_LENGTH = 256
MAX_FW_VERSION_LENGTH = 8
FW_VERSION_ARRAY = ctypes.c_ubyte * MAX_FW_VERSION_LENGTH
MAX_HW_VERSION_LENGTH = 8
HW_VERSION_ARRAY = ctypes.c_ubyte * MAX_HW_VERSION_LENGTH
MAX_CARD_SN_LENGTH = 8
CARD_SN_ARRAY = ctypes.c_ubyte * MAX_CARD_SN_LENGTH
MAX_TRANS_SN_LENGTH = 8
TRANS_SN_ARRAY = ctypes.c_ubyte * MAX_TRANS_SN_LENGTH

# Sets the level of messages that are displayed. Default is 'Warning'
def set_logging_level(level):
    if level == 2:
        log.setLevel(logging.DEBUG)
    elif level == 1:
        log.setLevel(logging.INFO)
    else:
        log.setLevel(logging.WARNING)

def get_host_machine_info():
    log.debug("Getting host machine info")
    if sys.platform == "win32":
        machine_name = "%s" % os.getenv("COMPUTERNAME")
    else:
        machine_name = "%s" % os.getenv("HOSTNAME")
    platform_info = platform.platform()
    python_version = sys.version[:sys.version.index(" ")]
    return MachineInfo(machine_name, python_version, platform_info)

class ChannelNotFoundError(Exception):
    pass


class Message (object) :
    def __init__(self, timestamp = 0, is_remote_frame = False, id_type = ID_TYPE_11_BIT,
                    is_wakeup = False, is_error_frame = False, arbitration_id = 0, data = None, 
                    dlc = 0, info_strings = None ):
        self.timestamp = timestamp
        self.id_type = id_type
        self.is_remote_frame = is_remote_frame
        self.is_wakeup = is_wakeup
        self.is_error_frame = is_error_frame
        self.arbitration_id = arbitration_id
        if data is None:
            self.data = []
        else:
            self.data = data
        self.dlc = dlc
        if info_strings is None:
            self.info_strings = []
        else:
            self.info_strings = info_strings
<<<<<<< HEAD
    
=======
            
        log.debug('Created new message {}'.format(self))

    @property
    def timestamp(self):
        return self.__timestamp

    @timestamp.setter
    def timestamp(self, value):
        self.__timestamp = value

    @property
    def is_remote_frame(self):
        if self.flags & canstat.canMSG_RTR:
            return REMOTE_FRAME
        else:
            return not REMOTE_FRAME

    @is_remote_frame.setter
    def is_remote_frame(self, value):
        self.flags &= (0xFFFF - canstat.canMSG_RTR)
        self.flags |= (value * canstat.canMSG_RTR)

    @property
    def id_type(self):
        if self.flags & canstat.canMSG_EXT:
            return ID_TYPE_EXTENDED
        elif self.flags & canstat.canMSG_STD:
            return ID_TYPE_STANDARD

    @id_type.setter
    def id_type(self, value):
        _new_flags = self.flags & (0xFFFF - (canstat.canMSG_STD | canstat.canMSG_EXT))
        if value == ID_TYPE_EXTENDED:
            self.flags = (_new_flags | canstat.canMSG_EXT)
        else:
            self.flags = (_new_flags | canstat.canMSG_STD)

    @property
    def is_wakeup(self):
        if self.flags & canstat.canMSG_WAKEUP:
            return WAKEUP_MSG
        else:
            return not WAKEUP_MSG

    @is_wakeup.setter
    def is_wakeup(self, value):
        self.flags &= (0xFFFF - canstat.canMSG_WAKEUP)
        if value == WAKEUP_MSG:
            self.flags |= canstat.canMSG_WAKEUP

    @property
    def is_error_frame(self):
        if self.flags & canstat.canMSG_ERROR_FRAME:
            return ERROR_FRAME
        else:
            return not ERROR_FRAME

    @is_error_frame.setter
    def is_error_frame(self, value):
        self.flags &= (0xFFFF - canstat.canMSG_ERROR_FRAME)
        if value == ERROR_FRAME:
            self.flags |= canstat.canMSG_ERROR_FRAME

    @property
    def arbitration_id(self):
        return self.__arbitration_id

    @arbitration_id.setter
    def arbitration_id(self, value):
        self.__arbitration_id = value

    @property
    def data(self):
        return self.__data

    @data.setter
    def data(self, value):
        self.__data = value

    @property
    def dlc(self):
        return self.__dlc

    @dlc.setter
    def dlc(self, value):
        self.__dlc = value

    @property
    def flags(self):
        try:
            return self.__flags
        except AttributeError:
            return 0

    @flags.setter
    def flags(self, value):
        self.__flags = value

    @property
    def info_strings(self):
        return self.__info_strings

    @info_strings.setter
    def info_strings(self, value):
        self.__info_strings = value

    def check_equality(self, other, fields):
        retval = True
        for _field in fields:
            try:
                if eval("self.%s" % _field) != eval("other.%s" % _field):
                    retval = False
                    break
            except AttributeError:
                retval = False
                break
        return retval

>>>>>>> e178a5c1
    def __str__(self):
        _field_strings = []
        _field_strings.append("%15.6f" % self.timestamp)
        if self.flags & canMSG_EXT:
            _arbitration_id_string = "%.8x" % self.arbitration_id
        else:
            _arbitration_id_string = "%.4x" % self.arbitration_id
        _field_strings.append(_arbitration_id_string.rjust(8, " "))
        _field_strings.append("%.4x" % self.flags)
        _field_strings.append("%d" % self.dlc)
        _data_strings = []
        if self.data != None:
            for byte in self.data:
                _data_strings.append("%.2x" % byte)
        if len(_data_strings) > 0:
            _field_strings.append(" ".join(_data_strings).ljust(24, " "))
        else:
            _field_strings.append(" "*24)
        _current_length = len("    ".join(_field_strings))
        if len(self.info_strings) > 0:
            _field_strings.append(("\n" + (" " * (_current_length + 4))).join(self.info_strings))
        return "    ".join(_field_strings).strip()


class TimestampMessage(object):
    def __init__(self, timestamp=0.0, info_strings=None):
        self.timestamp = timestamp
        if info_strings is not None:
            self.info_strings = info_strings
        else:
            self.info_strings = []

    @property
    def timestamp(self):
        return self.__timestamp

    @timestamp.setter
    def timestamp(self, value):
        self.__timestamp = float(value)

    @property
    def info_strings(self):
        return self.__info_strings

    @info_strings.setter
    def info_strings(self, value):
        self.__info_strings = value

    def check_equality(self, other, fields):
        return False

    def __str__(self):
        if len(self.info_strings) > 0:
            retval = "%15.6f    " % self.timestamp
            retval += ("\n"+" "*len("%15.6f    " % self.timestamp)).join(self.info_strings)
        else:
            retval = ""
        return retval

class MessageList(object):

    def __init__(self, messages=None, filter_criteria="True", name="default"):
        if messages is None: messages = []
        self.messages = messages
        self.filter_criteria = filter_criteria
        self.name = name

    def __iter__(self):
        return (m for m in self.messages)

    def __getitem__(self, index):
        return self.messages[index]

    def __len__(self):
        return len(self.messages)

    @property
    def start_timestamp(self):
        if len(self.messages) > 0:
            return self.messages[0].timestamp
        else:
            return 0

    @property
    def end_timestamp(self):
        if len(self.messages) > 0:
            return self.messages[-1].timestamp
        else:
            return 0

    @property
    def filtered_messages(self):
        if self.filter_criteria != "True":
            _filter_criteria = self.filter_criteria.replace("CAN.", "")
            retval = []
            for message in self.messages:
                try:
                    if eval(_filter_criteria):
                        retval.append(message)
                except AttributeError:
                    pass
            return retval
        else:
            return self.messages

    def __str__(self):
        retval = "-"*len("Message List '%s'" % self.name)
        retval += "\nMessage List '%s'\n" % self.name
        retval += "-"*len("Message List '%s'" % self.name)
        retval += "\n"
        if self.filter_criteria == "True":
            retval += "Applied filters: None\n"
        else:
            retval += "Applied filters: %s\n" % self.filter_criteria
        retval += "Start timestamp = %f\n" % self.start_timestamp
        retval += "End timestamp = %f\n" % self.end_timestamp
        for msg in self.messages:
            retval += "%s\n" % msg
        return retval

class Log(object):
    """
    A Log object contains information about the CAN channel, the machine information
    and contains a record of the messages and errors.
    """

    def __init__(self, log_info, channel_info, machine_info, message_lists=None):
        self.log_info = log_info
        self.channel_info = channel_info
        self.machine_info = machine_info
        if message_lists is None: message_lists = []
        self.message_lists = message_lists

    def __str__(self):
        retval = ""
        retval += "%s\n" % self.machine_info
        retval += "%s\n" % self.log_info
        if self.channel_info != None:
            retval += "%s\n" % self.channel_info
        for _list in self.message_lists:
            retval += "%s" % _list
        return retval

    def write_to_file(self, filename, dat=False, csv=False, txt=True):
        """
        Export this Log to a file. 
        
        Will use format of extension according to
            .csv    create a csv file
            .txt    create a text file
            .dat    create a pickle dump of this object
        
        The export type can also be explicitly be given in this method's
        parameters - only the first one will be use.
            
        """
        if filename is None:
            path = os.path.expanduser("~/CAN_bus_logs/")
            name = self.log_info.original_file_name
            filename = os.path.join(path, name)
        
        if not os.path.exists(os.path.dirname(filename)):
            os.makedirs(os.path.dirname(filename))
        
        _, ext = os.path.splitext(filename)
        
        if dat or ext == '.dat':
            with open(filename, "wb") as bin_file:
                pickle.dump(self, bin_file)
        
        elif csv or ext == '.csv':
            from csv import writer
            with open(filename, "wb") as csv_file:
                csv_writer = writer(csv_file)
                for message_list in self.message_lists:
                    csv_writer.writerows(str(m).split() for m in message_list)

        elif txt or ext == '.txt':
            with open(filename, "wt") as txt_file:
                txt_file.write("%s\n" % self)
        
        
class MachineInfo(object):

    def __init__(self, machine_name="", python_version="", platform_info=""):
        self.machine_name = machine_name
        self.python_version = python_version
        self.platform_info = platform_info
        #self.canlib_version = get_canlib_version()
        self.module_versions = {}
        for (_modname, _mod) in sys.modules.items():
            if _mod != None:
                if "__version__" in _mod.__dict__.keys():
                    self.module_versions[_modname] = _mod.__version__

    @property
    def machine_name(self):
        return self.__machine_name

    @machine_name.setter
    def machine_name(self, value):
        self.__machine_name = value

    @property
    def python_version(self):
        return self.__python_version

    @python_version.setter
    def python_version(self, value):
        self.__python_version = value

    @property
    def platform_info(self):
        return self.__platform_info

    @platform_info.setter
    def platform_info(self, value):
        self.__platform_info = value

    #~ @property
    #~ def canlib_version(self):
        #~ return self.__canlib_version

<<<<<<< HEAD
    #~ @canlib_version.setter
    #~ def canlib_version(self, value):
        #~ self.__canlib_version = value
=======
    @canlib_version.setter
    def canlib_version(self, value):
        self.__canlib_version = value
>>>>>>> e178a5c1

    @property
    def module_versions(self):
        return self.__module_versions

    @module_versions.setter
    def module_versions(self, value):
        self.__module_versions = value

    def __str__(self):
        retval = "-" * len("Machine Info")
        retval += "\nMachine Info\n"
        retval += "-" * len("Machine Info")
        retval += "\n"
        retval += "Machine name: %s\n" % self.machine_name
        retval += "Python: %s\n" % self.python_version
        retval += "OS: %s\n" % self.platform_info
        #~ retval += "CANLIB: %s\n" % self.canlib_version
        retval += "Loaded Python module versions:\n"
        for _mod in sorted(self.module_versions.keys()):
            retval += "\t%s: %s\n" % (_mod, self.module_versions[_mod])
        return retval

class ChannelInfo(object):

    def __init__(self, channel, device_description, manufacturer_name, firmware_version, hardware_version, card_serial, transceiver_serial, transceiver_type, card_number, channel_on_card):
        self.channel = channel
        self.device_description = device_description
        self.manufacturer_name = manufacturer_name
        self.firmware_version = firmware_version
        self.hardware_version = hardware_version
        self.card_serial = card_serial
        self.transceiver_serial = transceiver_serial
        self.transceiver_type = transceiver_type
        self.card_number = card_number
        self.channel_on_card = channel_on_card

    @property
    def channel(self):
        return self.__channel

    @channel.setter
    def channel(self, value):
        self.__channel = value

    @property
    def device_description(self):
        return self.__device_description

    @device_description.setter
    def device_description(self, value):
        self.__device_description = value

    @property
    def manufacturer_name(self):
        return self.__manufacturer_name

    @manufacturer_name.setter
    def manufacturer_name(self, value):
        self.__manufacturer_name = value

    @property
    def firmware_version(self):
        return self.__firmware_version

    @firmware_version.setter
    def firmware_version(self, value):
        self.__firmware_version = value

    @property
    def hardware_version(self):
        return self.__hardware_version

    @hardware_version.setter
    def hardware_version(self, value):
        self.__hardware_version = value

    @property
    def card_serial(self):
        return self.__card_serial

    @card_serial.setter
    def card_serial(self, value):
        self.__card_serial = value

    @property
    def transceiver_serial(self):
        return self.__transceiver_serial

    @transceiver_serial.setter
    def transceiver_serial(self, value):
        self.__transceiver_serial = value

    @property
    def transceiver_type(self):
        return self.__transceiver_type

    @transceiver_type.setter
    def transceiver_type(self, value):
        self.__transceiver_type = value

    @property
    def card_number(self):
        return self.__card_number

    @card_number.setter
    def card_number(self, value):
        self.__card_number = value

    @property
    def channel_on_card(self):
        return self.__channel_on_card

    @channel_on_card.setter
    def channel_on_card(self, value):
        self.__channel_on_card = value

    def __str__(self):
        retval = "-"*len("Channel Info")
        retval += "\nChannel Info\n"
        retval += "-"*len("Channel Info")
        retval += "\n"
        #~ retval += "CANLIB channel: %s\n" % self.channel
        retval += "Device Description: '%s'\n" % self.device_description
        retval += "Manufacturer Name: '%s'\n" % self.manufacturer_name
        retval += "Firmware version: %s\n" % self.firmware_version
        retval += "Hardware version: %s\n" % self.hardware_version
        retval += "Card serial number: %s\n" % self.card_serial
        #~ retval += "Transceiver type: %d (%s)\n" % (self.transceiver_type, canlib.lookup_transceiver_type(self.transceiver_type))
        retval += "Transceiver serial number: %s\n" % self.transceiver_serial
        retval += "Card number: %s\n" % self.card_number
        retval += "Channel on card: %s\n" % self.channel_on_card
        return retval

class LogInfo(object):

    def __init__(self, log_start_time=None, log_end_time=None, original_file_name="default.dat", test_location="default", tester_name="default"):
        self.log_start_time = log_start_time
        self.log_end_time = log_end_time
        self.original_file_name = original_file_name
        self.test_location = test_location
        self.tester_name = tester_name

    def __str__(self):
        retval = "-"*len("Log Info")
        retval += "\nLog Info\n"
        retval += "-"*len("Log Info")
        retval += "\n"
        retval += "Start time: %s\n" % self.log_start_time
        retval += "End time: %s\n" % self.log_end_time
        retval += "Original DAT file name: %s\n" % self.original_file_name
        retval += "Test Location: %s\n" % self.test_location
        retval += "Tester name: %s\n" % self.tester_name
        return retval

class Bus(object):
    channel_info = "socketcan channel"
    def __init__(self, channel, bitrate, tseg1, tseg2, sjw, no_samp, 
                driver_mode = DRIVER_MODE_NORMAL, single_handle = False):

<<<<<<< HEAD
        self.socketID = socketcanlib.createSocket(CAN_RAW)
        socketcanlib.bindSocket(self.socketID, channel)
=======
    def __init__(self, channel, bitrate, tseg1, tseg2, sjw, no_samp, driver_mode=DRIVER_MODE_NORMAL, single_handle=False):
        log.debug('Initialising bus instance')
        self.single_handle = single_handle
        num_channels = ctypes.c_int(0)
        canlib.canGetNumberOfChannels(ctypes.byref(num_channels))
        num_channels = int(num_channels.value)
        log.debug('Found %d available channels' % num_channels)

        if type(channel) == str:
            _channel = get_canlib_channel_from_url(channel)
            if _channel is None:
                raise ChannelNotFoundError(channel)
        else:
            _channel = channel

        self.channel_info = get_channel_info(_channel)
        log.info('Channel information:\n%s' % str(self.channel_info))

        self.writing_event = threading.Event()
        self.done_writing = threading.Condition()

        log.debug('Creating read handle to bus channel: %s' % _channel)
        self.__read_handle = canlib.canOpenChannel(_channel, canlib.canOPEN_ACCEPT_VIRTUAL)
        canlib.canIoCtl(self.__read_handle, canlib.canIOCTL_SET_TIMER_SCALE, ctypes.byref(ctypes.c_long(1)), 4)
        canlib.canSetBusParams(self.__read_handle, bitrate, tseg1, tseg2, sjw, no_samp, 0)

        
        '''
        Bit of a hack, on linux using kvvirtualcan module it seems you must read
        and write on separate channels of the same bus.
        '''
        
        if platform.system() == "Linux" and "virtual" in str(self.channel_info).lower():
            log.debug('Detected virtual channel on linux')
            for chan in range(num_channels):
                c = (chan + 1) % num_channels
                channel_info = get_channel_info(c)
                if "virtual" in str(channel_info).lower() and c != _channel:
                    log.info('Creating seperate TX handle on channel: %s' % c)
                    self.__write_handle = canlib.canOpenChannel(c, canlib.canOPEN_ACCEPT_VIRTUAL)
                    log.info('Going bus on RX handle')
                    canlib.canBusOn(self.__read_handle)
                    break

        if self.single_handle:
            log.debug("We don't require separate handles to the bus")
            self.__write_handle = self.__read_handle
        else:
            log.debug('Creating seperate handle for TX on channel: %s' % _channel)
            self.__write_handle = canlib.canOpenChannel(_channel, canlib.canOPEN_ACCEPT_VIRTUAL)
            canlib.canBusOn(self.__read_handle)

        __driver_mode = canlib.canDRIVER_SILENT if driver_mode == DRIVER_MODE_SILENT else canlib.canDRIVER_NORMAL
>>>>>>> e178a5c1
        
        # TODO:
        #socketcanlib.setBusParams(self.socketID, bitrate, tseg1, tseg2, sjw, no_samp)
        
        self.__listeners = []
        self.__tx_queue = queue.Queue(0)
        self.__read_thread = threading.Thread(target=self.__read_process)
        #self.__write_thread = threading.Thread(target=self.__write_process)
        self.__read_thread.daemon = True
        #self.__write_thread.daemon = True
        self.__threads_running = True
        log.debug("starting the read process thread")
        self.__read_thread.start()
        #self.__write_thread.start()
        self.timer_offset = None

    def __convert_timestamp (self, value):
        return (float(value) / 1000000)

<<<<<<< HEAD
    def __get_message(self):
        
        rx_msg = Message()

        log.debug("I'm about to try to get a msg")

        # todo error checking...?
        packet = socketcanlib.capturePacket(self.socketID)

        log.debug("I've got a message")

        arbitration_id = packet['CAN ID'] & MSK_ARBID

        # Flags: EXT, RTR, ERR
        flags = (packet['CAN ID'] & MSK_FLAGS) >> 29

        # To keep flags consistent with pycanlib, their positions need to be switched around
        flags = (flags | PYCAN_ERRFLG) & ~(SKT_ERRFLG) if flags & SKT_ERRFLG else flags 
        flags = (flags | PYCAN_RTRFLG) & ~(SKT_RTRFLG) if flags & SKT_RTRFLG else flags
        flags = (flags | PYCAN_STDFLG) & ~(EXTFLG) if not(flags & EXTFLG) else flags

        if flags & EXTFLG:
            rx_msg.id_type = ID_TYPE_EXTENDED
            log.debug("CAN: Extended")
        else:
            rx_msg.id_type = ID_TYPE_STANDARD
            log.debug("CAN: Standard")

        rx_msg.arbitration_id = arbitration_id
        rx_msg.dlc = packet['DLC']
        rx_msg.flags = flags
        rx_msg.data = packet['Data']
        rx_msg.timestamp = self.__convert_timestamp(packet['Timestamp'])
        
        return rx_msg

    def __read_process(self):
            while(self.__threads_running):
                rx_msg = self.__get_message()
                log.debug("Got msg: %s" % rx_msg)
                for listener in self.listeners:
                    listener.on_message_received(rx_msg)

    @property
    def listeners(self):
        return self.__listeners
=======
    @listeners.setter
    def listeners(self, value):
        self.__listeners = value
    
    def __convert_timestamp(self, value):
        if not hasattr(self, 'timer_offset') or self.timer_offset is None: #Use the current value if the offset has not been set yet
            self.timer_offset = value
        
        if value < self.timer_offset: # Check for overflow
            MAX_32BIT = 0xFFFFFFFF # The maximum value that the timer reaches on a 32-bit machine
            MAX_64BIT = 0x9FFFFFFFF # The maximum value that the timer reaches on a 64-bit machine
            if ctypes.sizeof(ctypes.c_long) == 8:
                value += MAX_64BIT
            elif ctypes.sizeof(ctypes.c_long) == 4:
                value += MAX_32BIT
            else:
                assert False, 'Unknown platform. Expected a long to be 4 or 8 bytes long but it was %i bytes.' % ctypes.sizeof(ctypes.c_long)
            assert value > self.timer_offset, 'CAN Timestamp overflowed. The timer offset was ' + str(self.timer_offset) 
        
        return (float(value - self.timer_offset) / 1000000) # Convert from us into seconds

    def __read_process(self):
        """
        The consumer thread.
        Note: gets overwritten by J1939.Bus
        """
        log.info('Read process starting')
        while self.__threads_running:
            rx_msg = self.__get_message()
            
            if rx_msg is not None:

                for listener in self.listeners:
                    listener.on_message_received(rx_msg)

    def __get_message(self):
        '''
        Read a message from kvaiser device.
        
        In single handle mode this blocks the sending of messages for up to 1ms
        before releasing the lock.
        '''
        arb_id = ctypes.c_long(0)
        data = ctypes.create_string_buffer(8)
        dlc = ctypes.c_uint(0)
        flags = ctypes.c_uint(0)
        timestamp = ctypes.c_ulong(0)
        
        if self.single_handle:
            
            self.done_writing.acquire()
            
            while self.writing_event.is_set():
                # releases the underlying lock, and then blocks until it is awakened 
                # by a notify() from the tx thread. Once awakened it re-acquires the lock
                self.done_writing.wait()

        #log.debug('Reading for 1ms on handle: %s' % self.__read_handle)
        status = canlib.canReadWait(self.__read_handle, 
                                     ctypes.byref(arb_id), 
                                     ctypes.byref(data), 
                                     ctypes.byref(dlc), 
                                     ctypes.byref(flags), 
                                     ctypes.byref(timestamp),
                                     1  # This is a 1 ms blocking read
                                     )
        if self.single_handle:
            # Don't want to keep the done_writing condition's Lock
            self.done_writing.release()

        
        if status.value == canstat.canOK:
            #log.log(9, 'read complete -> status OK')
            data_array = map(ord, data)
            if int(flags.value) & canstat.canMSG_EXT:
                id_type = ID_TYPE_EXTENDED
            else:
                id_type = ID_TYPE_STANDARD
            msg_timestamp = self.__convert_timestamp(timestamp.value)
            rx_msg = Message(arbitration_id=arb_id.value, 
                             data=data_array[:dlc.value],
                             dlc=int(dlc.value), 
                             id_type=id_type, 
                             timestamp=msg_timestamp)
            rx_msg.flags = int(flags.value) & canstat.canMSG_MASK
            #log.info('Got message: %s' % rx_msg)
            return rx_msg
        else:
            #log.debug('read complete -> status not okay')
            return TimestampMessage(timestamp=0)

    def __write_process(self):
        while self.__threads_running:
            tx_msg = None
            have_lock = False
            try:
                if self.single_handle:
                    if not self.__tx_queue.empty():
                        # Tell the rx thread to give up the can handle
                        # because we have a message to write to the bus
                        self.writing_event.set()
                        # Acquire a lock that the rx thread has started waiting on
                        self.done_writing.acquire()
                        have_lock = True
                    else:
                        raise queue.Empty('')
                    
                while not self.__tx_queue.empty():
                    tx_msg = self.__tx_queue.get(timeout=0.05)
                    if tx_msg is not None:
                        self.__put_message(tx_msg)
                        
            except queue.Empty:
                pass
            if self.single_handle and have_lock:
                self.writing_event.clear()
                # Tell the rx thread it can start again
                self.done_writing.notify()
                self.done_writing.release()
                have_lock = False
            

    def __put_message(self, tx_msg):
        canlib.canWriteWait(self.__write_handle,
                            tx_msg.arbitration_id,
                            "".join([("%c" % byte) for byte in tx_msg.data]),
                             tx_msg.dlc,
                             tx_msg.flags,
                             5)

    def write_for_period(self, messageGapInSeconds, totalPeriodInSeconds, message):
        _startTime = time.time()
        while (time.time() - _startTime) < totalPeriodInSeconds:
            self.write(message)
            
            _startOfPause = time.time()
            while (time.time() - _startOfPause) < messageGapInSeconds and (time.time() - _startTime) < totalPeriodInSeconds:
                time.sleep(0.001)

    def write(self, msg):
        ''''
        :param msg: A Message object to write to bus.
        ''''
        self.__tx_queue.put_nowait(msg)
>>>>>>> e178a5c1

    @listeners.setter   
    def listeners(self, value):
        self.__listeners = value
    
    def shutdown(self):
        self.__threads_running = False
<<<<<<< HEAD
        
        # Todo any shutdown stuff for the socketcanlib?
=======
        canlib.canBusOff(self.__write_handle)
        canlib.canClose(self.__write_handle)

def get_canlib_channel_from_url(url):
    (_type, _remainder) = url.split("://")
    (_serial, _channel) = _remainder.split("/")
    _serial = int(_serial)
    _channel = int(_channel)
    _num_channels = ctypes.c_int(0)
    canlib.canGetNumberOfChannels(ctypes.byref(_num_channels))
    for channel in xrange(_num_channels.value):
        _bus = Bus(channel=channel, bitrate=1000000, tseg1=4, tseg2=3, sjw=1, no_samp=1)
        if (_type == "leaf" and (string.find(string.lower(_bus.channel_info.device_description), "leaf") != -1)) or (_type == "usbcanii" and ((string.find(string.lower(_bus.channel_info.device_description), "usbcan ii") != -1) or (string.find(string.lower(_bus.channel_info.device_description), "usbcanii") != -1))):
            if (_bus.channel_info.card_serial, _bus.channel_info.channel_on_card) == (_serial, _channel):
                _bus.shutdown()
                return channel
        _bus.shutdown()
>>>>>>> e178a5c1

class Listener(object):
    def on_message_received(self, msg):
        raise NotImplementedError("%s has not implemented on_message_received" % self.__class__.__name__)

class BufferedReader(Listener):

    def __init__(self):
        self.__buffer = queue.Queue(0)

    def on_message_received(self, msg):
        self.__buffer.put_nowait(msg)

    def get_message(self):
        try:
            return self.__buffer.get(timeout=0.5)
        except queue.Empty:
            return None

class AcceptanceFilter(Listener):

    def __init__(self, std_acceptance_code=0, ext_acceptance_code=0, std_acceptance_mask=STD_ACCEPTANCE_MASK_ALL_BITS, ext_acceptance_mask=EXT_ACCEPTANCE_MASK_ALL_BITS):
        self.std_acceptance_code = std_acceptance_code
        self.std_acceptance_mask = std_acceptance_mask
        self.ext_acceptance_code = ext_acceptance_code
        self.ext_acceptance_mask = ext_acceptance_mask
        self.__listeners = []

    @property
    def std_acceptance_code(self):
        return self.__std_acceptance_code

    @std_acceptance_code.setter
    def std_acceptance_code(self, value):
        self.__std_acceptance_code = value

    @property
    def std_acceptance_mask(self):
        return self.__std_acceptance_mask

    @std_acceptance_mask.setter
    def std_acceptance_mask(self, value):
        self.__std_acceptance_mask = value

    @property
    def ext_acceptance_code(self):
        return self.__ext_acceptance_code

    @ext_acceptance_code.setter
    def ext_acceptance_code(self, value):
        self.__ext_acceptance_code = value

    @property
    def ext_acceptance_mask(self):
        return self.__ext_acceptance_mask

    @ext_acceptance_mask.setter
    def ext_acceptance_mask(self, value):
        self.__ext_acceptance_mask = value

    def on_message_received(self, msg):
        _filtered_message = self.filter_message(msg)
        if _filtered_message != None:
            for _listener in self.__listeners:
                _listener.on_message_received(msg)

    def add_listener(self, listener):
        self.__listeners.append(listener)

    def remove_listener(self, listener):
        self.__listeners.remove(listener)

    def filter_message(self, msg):
        if msg.id_type == ID_TYPE_EXTENDED:
            _mask = self.ext_acceptance_mask
            _code = self.ext_acceptance_code
        else:
            _mask = self.std_acceptance_mask
            _code = self.std_acceptance_code
        if ((msg.arbitration_id ^ _code) & _mask) == 0:
            return msg
        else:
            return None

class MessagePrinter(Listener):
    def on_message_received(self, msg):
        print (msg)
<|MERGE_RESOLUTION|>--- conflicted
+++ resolved
@@ -1,1040 +1,632 @@
-"""
-CAN.py: the core of pycanlib - contains implementations of all
-the major classes in the library, which form abstractions of the
-functionality provided by CANLIB.
-
-Copyright (C) 2010 Dynamic Controls
-"""
-<<<<<<< HEAD
-
-=======
-from pycanlib import canlib, canstat
-
-import logging
-import cPickle as pickle
->>>>>>> e178a5c1
-import ctypes
-import logging
-import pickle
-import datetime
-import ctypes
-import os
-import platform
-<<<<<<< HEAD
-try:
-    import queue
-except ImportError:
-    import Queue as queue
-=======
-import Queue as queue
->>>>>>> e178a5c1
-import string
-import sys
-import threading
-import time
-import types
-import argparse 
+"""
+CAN.py: the core of pycanlib - contains implementations of all
+the major classes in the library, which form abstractions of the
+functionality provided by CANLIB.
+
+Copyright (C) 2010 Dynamic Controls
+"""
+
+import ctypes
+import logging
+import pickle
+import datetime
+import ctypes
+import os
+import platform
+import Queue as queue
+import string
+import sys
+import threading
+import time
+import types
+import argparse 
 import socketcanlib
-
-<<<<<<< HEAD
-# This canMSG_EXT variable was the only variable being used from the file canstat.py, 
-# which has been removed
-canMSG_EXT = 0x0004
-=======
-log = logging.getLogger('CAN')
->>>>>>> e178a5c1
-
-CAN_RAW =       1
-CAN_BCM =       2
-MSK_ARBID =     0x1FFFFFFF
-MSK_FLAGS =     0xE0000000
-
-#Extended flag is in the same place for pycan and socketcan
-EXTFLG =        0x0004
-
-SKT_ERRFLG  =   0x0001
-SKT_RTRFLG  =   0x0002
-
-PYCAN_ERRFLG =  0x0020
-PYCAN_STDFLG =  0x0002
-PYCAN_RTRFLG =  0x0001
-
-logging.basicConfig(level=logging.WARNING)
-log = logging.getLogger('CAN')
-
-log.debug("Loading CAN.py")
-
-ID_TYPE_EXTENDED = True
-ID_TYPE_STANDARD = False
-
-ID_TYPE_29_BIT = ID_TYPE_EXTENDED
-ID_TYPE_11_BIT = ID_TYPE_STANDARD
-
-REMOTE_FRAME = True
-DATA_FRAME = False
-WAKEUP_MSG = True
-ERROR_FRAME = True
-
-DRIVER_MODE_SILENT = False
-DRIVER_MODE_NORMAL = (not DRIVER_MODE_SILENT)
-
-STD_ACCEPTANCE_MASK_ALL_BITS = (2**11 - 1)
-MAX_11_BIT_ID = STD_ACCEPTANCE_MASK_ALL_BITS
-
-EXT_ACCEPTANCE_MASK_ALL_BITS = (2**29 - 1)
-MAX_29_BIT_ID = EXT_ACCEPTANCE_MASK_ALL_BITS
-
-MAX_DEVICE_DESCR_LENGTH = 256
-MAX_MANUFACTURER_NAME_LENGTH = 256
-MAX_FW_VERSION_LENGTH = 8
-FW_VERSION_ARRAY = ctypes.c_ubyte * MAX_FW_VERSION_LENGTH
-MAX_HW_VERSION_LENGTH = 8
-HW_VERSION_ARRAY = ctypes.c_ubyte * MAX_HW_VERSION_LENGTH
-MAX_CARD_SN_LENGTH = 8
-CARD_SN_ARRAY = ctypes.c_ubyte * MAX_CARD_SN_LENGTH
-MAX_TRANS_SN_LENGTH = 8
-TRANS_SN_ARRAY = ctypes.c_ubyte * MAX_TRANS_SN_LENGTH
-
-# Sets the level of messages that are displayed. Default is 'Warning'
-def set_logging_level(level):
-    if level == 2:
-        log.setLevel(logging.DEBUG)
-    elif level == 1:
-        log.setLevel(logging.INFO)
-    else:
-        log.setLevel(logging.WARNING)
-
-def get_host_machine_info():
-    log.debug("Getting host machine info")
-    if sys.platform == "win32":
-        machine_name = "%s" % os.getenv("COMPUTERNAME")
-    else:
-        machine_name = "%s" % os.getenv("HOSTNAME")
-    platform_info = platform.platform()
-    python_version = sys.version[:sys.version.index(" ")]
-    return MachineInfo(machine_name, python_version, platform_info)
-
-class ChannelNotFoundError(Exception):
-    pass
-
-
-class Message (object) :
-    def __init__(self, timestamp = 0, is_remote_frame = False, id_type = ID_TYPE_11_BIT,
-                    is_wakeup = False, is_error_frame = False, arbitration_id = 0, data = None, 
-                    dlc = 0, info_strings = None ):
-        self.timestamp = timestamp
-        self.id_type = id_type
-        self.is_remote_frame = is_remote_frame
-        self.is_wakeup = is_wakeup
-        self.is_error_frame = is_error_frame
-        self.arbitration_id = arbitration_id
-        if data is None:
-            self.data = []
-        else:
-            self.data = data
-        self.dlc = dlc
-        if info_strings is None:
-            self.info_strings = []
-        else:
-            self.info_strings = info_strings
-<<<<<<< HEAD
-    
-=======
-            
-        log.debug('Created new message {}'.format(self))
-
-    @property
-    def timestamp(self):
-        return self.__timestamp
-
-    @timestamp.setter
-    def timestamp(self, value):
-        self.__timestamp = value
-
-    @property
-    def is_remote_frame(self):
-        if self.flags & canstat.canMSG_RTR:
-            return REMOTE_FRAME
-        else:
-            return not REMOTE_FRAME
-
-    @is_remote_frame.setter
-    def is_remote_frame(self, value):
-        self.flags &= (0xFFFF - canstat.canMSG_RTR)
-        self.flags |= (value * canstat.canMSG_RTR)
-
-    @property
-    def id_type(self):
-        if self.flags & canstat.canMSG_EXT:
-            return ID_TYPE_EXTENDED
-        elif self.flags & canstat.canMSG_STD:
-            return ID_TYPE_STANDARD
-
-    @id_type.setter
-    def id_type(self, value):
-        _new_flags = self.flags & (0xFFFF - (canstat.canMSG_STD | canstat.canMSG_EXT))
-        if value == ID_TYPE_EXTENDED:
-            self.flags = (_new_flags | canstat.canMSG_EXT)
-        else:
-            self.flags = (_new_flags | canstat.canMSG_STD)
-
-    @property
-    def is_wakeup(self):
-        if self.flags & canstat.canMSG_WAKEUP:
-            return WAKEUP_MSG
-        else:
-            return not WAKEUP_MSG
-
-    @is_wakeup.setter
-    def is_wakeup(self, value):
-        self.flags &= (0xFFFF - canstat.canMSG_WAKEUP)
-        if value == WAKEUP_MSG:
-            self.flags |= canstat.canMSG_WAKEUP
-
-    @property
-    def is_error_frame(self):
-        if self.flags & canstat.canMSG_ERROR_FRAME:
-            return ERROR_FRAME
-        else:
-            return not ERROR_FRAME
-
-    @is_error_frame.setter
-    def is_error_frame(self, value):
-        self.flags &= (0xFFFF - canstat.canMSG_ERROR_FRAME)
-        if value == ERROR_FRAME:
-            self.flags |= canstat.canMSG_ERROR_FRAME
-
-    @property
-    def arbitration_id(self):
-        return self.__arbitration_id
-
-    @arbitration_id.setter
-    def arbitration_id(self, value):
-        self.__arbitration_id = value
-
-    @property
-    def data(self):
-        return self.__data
-
-    @data.setter
-    def data(self, value):
-        self.__data = value
-
-    @property
-    def dlc(self):
-        return self.__dlc
-
-    @dlc.setter
-    def dlc(self, value):
-        self.__dlc = value
-
-    @property
-    def flags(self):
-        try:
-            return self.__flags
-        except AttributeError:
-            return 0
-
-    @flags.setter
-    def flags(self, value):
-        self.__flags = value
-
-    @property
-    def info_strings(self):
-        return self.__info_strings
-
-    @info_strings.setter
-    def info_strings(self, value):
-        self.__info_strings = value
-
-    def check_equality(self, other, fields):
-        retval = True
-        for _field in fields:
-            try:
-                if eval("self.%s" % _field) != eval("other.%s" % _field):
-                    retval = False
-                    break
-            except AttributeError:
-                retval = False
-                break
-        return retval
-
->>>>>>> e178a5c1
-    def __str__(self):
-        _field_strings = []
-        _field_strings.append("%15.6f" % self.timestamp)
-        if self.flags & canMSG_EXT:
-            _arbitration_id_string = "%.8x" % self.arbitration_id
-        else:
-            _arbitration_id_string = "%.4x" % self.arbitration_id
-        _field_strings.append(_arbitration_id_string.rjust(8, " "))
-        _field_strings.append("%.4x" % self.flags)
-        _field_strings.append("%d" % self.dlc)
-        _data_strings = []
-        if self.data != None:
-            for byte in self.data:
-                _data_strings.append("%.2x" % byte)
-        if len(_data_strings) > 0:
-            _field_strings.append(" ".join(_data_strings).ljust(24, " "))
-        else:
-            _field_strings.append(" "*24)
-        _current_length = len("    ".join(_field_strings))
-        if len(self.info_strings) > 0:
-            _field_strings.append(("\n" + (" " * (_current_length + 4))).join(self.info_strings))
-        return "    ".join(_field_strings).strip()
-
-
-class TimestampMessage(object):
-    def __init__(self, timestamp=0.0, info_strings=None):
-        self.timestamp = timestamp
-        if info_strings is not None:
-            self.info_strings = info_strings
-        else:
-            self.info_strings = []
-
-    @property
-    def timestamp(self):
-        return self.__timestamp
-
-    @timestamp.setter
-    def timestamp(self, value):
-        self.__timestamp = float(value)
-
-    @property
-    def info_strings(self):
-        return self.__info_strings
-
-    @info_strings.setter
-    def info_strings(self, value):
-        self.__info_strings = value
-
-    def check_equality(self, other, fields):
-        return False
-
-    def __str__(self):
-        if len(self.info_strings) > 0:
-            retval = "%15.6f    " % self.timestamp
-            retval += ("\n"+" "*len("%15.6f    " % self.timestamp)).join(self.info_strings)
-        else:
-            retval = ""
-        return retval
-
-class MessageList(object):
-
-    def __init__(self, messages=None, filter_criteria="True", name="default"):
-        if messages is None: messages = []
-        self.messages = messages
-        self.filter_criteria = filter_criteria
-        self.name = name
-
-    def __iter__(self):
-        return (m for m in self.messages)
-
-    def __getitem__(self, index):
-        return self.messages[index]
-
-    def __len__(self):
-        return len(self.messages)
-
-    @property
-    def start_timestamp(self):
-        if len(self.messages) > 0:
-            return self.messages[0].timestamp
-        else:
-            return 0
-
-    @property
-    def end_timestamp(self):
-        if len(self.messages) > 0:
-            return self.messages[-1].timestamp
-        else:
-            return 0
-
-    @property
-    def filtered_messages(self):
-        if self.filter_criteria != "True":
-            _filter_criteria = self.filter_criteria.replace("CAN.", "")
-            retval = []
-            for message in self.messages:
-                try:
-                    if eval(_filter_criteria):
-                        retval.append(message)
-                except AttributeError:
-                    pass
-            return retval
-        else:
-            return self.messages
-
-    def __str__(self):
-        retval = "-"*len("Message List '%s'" % self.name)
-        retval += "\nMessage List '%s'\n" % self.name
-        retval += "-"*len("Message List '%s'" % self.name)
-        retval += "\n"
-        if self.filter_criteria == "True":
-            retval += "Applied filters: None\n"
-        else:
-            retval += "Applied filters: %s\n" % self.filter_criteria
-        retval += "Start timestamp = %f\n" % self.start_timestamp
-        retval += "End timestamp = %f\n" % self.end_timestamp
-        for msg in self.messages:
-            retval += "%s\n" % msg
-        return retval
-
-class Log(object):
-    """
-    A Log object contains information about the CAN channel, the machine information
-    and contains a record of the messages and errors.
-    """
-
-    def __init__(self, log_info, channel_info, machine_info, message_lists=None):
-        self.log_info = log_info
-        self.channel_info = channel_info
-        self.machine_info = machine_info
-        if message_lists is None: message_lists = []
-        self.message_lists = message_lists
-
-    def __str__(self):
-        retval = ""
-        retval += "%s\n" % self.machine_info
-        retval += "%s\n" % self.log_info
-        if self.channel_info != None:
-            retval += "%s\n" % self.channel_info
-        for _list in self.message_lists:
-            retval += "%s" % _list
-        return retval
-
-    def write_to_file(self, filename, dat=False, csv=False, txt=True):
-        """
-        Export this Log to a file. 
-        
-        Will use format of extension according to
-            .csv    create a csv file
-            .txt    create a text file
-            .dat    create a pickle dump of this object
-        
-        The export type can also be explicitly be given in this method's
-        parameters - only the first one will be use.
-            
-        """
-        if filename is None:
-            path = os.path.expanduser("~/CAN_bus_logs/")
-            name = self.log_info.original_file_name
-            filename = os.path.join(path, name)
-        
-        if not os.path.exists(os.path.dirname(filename)):
-            os.makedirs(os.path.dirname(filename))
-        
-        _, ext = os.path.splitext(filename)
-        
-        if dat or ext == '.dat':
-            with open(filename, "wb") as bin_file:
-                pickle.dump(self, bin_file)
-        
-        elif csv or ext == '.csv':
-            from csv import writer
-            with open(filename, "wb") as csv_file:
-                csv_writer = writer(csv_file)
-                for message_list in self.message_lists:
-                    csv_writer.writerows(str(m).split() for m in message_list)
-
-        elif txt or ext == '.txt':
-            with open(filename, "wt") as txt_file:
-                txt_file.write("%s\n" % self)
-        
-        
-class MachineInfo(object):
-
-    def __init__(self, machine_name="", python_version="", platform_info=""):
-        self.machine_name = machine_name
-        self.python_version = python_version
-        self.platform_info = platform_info
-        #self.canlib_version = get_canlib_version()
-        self.module_versions = {}
-        for (_modname, _mod) in sys.modules.items():
-            if _mod != None:
-                if "__version__" in _mod.__dict__.keys():
-                    self.module_versions[_modname] = _mod.__version__
-
-    @property
-    def machine_name(self):
-        return self.__machine_name
-
-    @machine_name.setter
-    def machine_name(self, value):
-        self.__machine_name = value
-
-    @property
-    def python_version(self):
-        return self.__python_version
-
-    @python_version.setter
-    def python_version(self, value):
-        self.__python_version = value
-
-    @property
-    def platform_info(self):
-        return self.__platform_info
-
-    @platform_info.setter
-    def platform_info(self, value):
-        self.__platform_info = value
-
-    #~ @property
-    #~ def canlib_version(self):
-        #~ return self.__canlib_version
-
-<<<<<<< HEAD
-    #~ @canlib_version.setter
-    #~ def canlib_version(self, value):
-        #~ self.__canlib_version = value
-=======
-    @canlib_version.setter
-    def canlib_version(self, value):
-        self.__canlib_version = value
->>>>>>> e178a5c1
-
-    @property
-    def module_versions(self):
-        return self.__module_versions
-
-    @module_versions.setter
-    def module_versions(self, value):
-        self.__module_versions = value
-
-    def __str__(self):
-        retval = "-" * len("Machine Info")
-        retval += "\nMachine Info\n"
-        retval += "-" * len("Machine Info")
-        retval += "\n"
-        retval += "Machine name: %s\n" % self.machine_name
-        retval += "Python: %s\n" % self.python_version
-        retval += "OS: %s\n" % self.platform_info
-        #~ retval += "CANLIB: %s\n" % self.canlib_version
-        retval += "Loaded Python module versions:\n"
-        for _mod in sorted(self.module_versions.keys()):
-            retval += "\t%s: %s\n" % (_mod, self.module_versions[_mod])
-        return retval
-
-class ChannelInfo(object):
-
-    def __init__(self, channel, device_description, manufacturer_name, firmware_version, hardware_version, card_serial, transceiver_serial, transceiver_type, card_number, channel_on_card):
-        self.channel = channel
-        self.device_description = device_description
-        self.manufacturer_name = manufacturer_name
-        self.firmware_version = firmware_version
-        self.hardware_version = hardware_version
-        self.card_serial = card_serial
-        self.transceiver_serial = transceiver_serial
-        self.transceiver_type = transceiver_type
-        self.card_number = card_number
-        self.channel_on_card = channel_on_card
-
-    @property
-    def channel(self):
-        return self.__channel
-
-    @channel.setter
-    def channel(self, value):
-        self.__channel = value
-
-    @property
-    def device_description(self):
-        return self.__device_description
-
-    @device_description.setter
-    def device_description(self, value):
-        self.__device_description = value
-
-    @property
-    def manufacturer_name(self):
-        return self.__manufacturer_name
-
-    @manufacturer_name.setter
-    def manufacturer_name(self, value):
-        self.__manufacturer_name = value
-
-    @property
-    def firmware_version(self):
-        return self.__firmware_version
-
-    @firmware_version.setter
-    def firmware_version(self, value):
-        self.__firmware_version = value
-
-    @property
-    def hardware_version(self):
-        return self.__hardware_version
-
-    @hardware_version.setter
-    def hardware_version(self, value):
-        self.__hardware_version = value
-
-    @property
-    def card_serial(self):
-        return self.__card_serial
-
-    @card_serial.setter
-    def card_serial(self, value):
-        self.__card_serial = value
-
-    @property
-    def transceiver_serial(self):
-        return self.__transceiver_serial
-
-    @transceiver_serial.setter
-    def transceiver_serial(self, value):
-        self.__transceiver_serial = value
-
-    @property
-    def transceiver_type(self):
-        return self.__transceiver_type
-
-    @transceiver_type.setter
-    def transceiver_type(self, value):
-        self.__transceiver_type = value
-
-    @property
-    def card_number(self):
-        return self.__card_number
-
-    @card_number.setter
-    def card_number(self, value):
-        self.__card_number = value
-
-    @property
-    def channel_on_card(self):
-        return self.__channel_on_card
-
-    @channel_on_card.setter
-    def channel_on_card(self, value):
-        self.__channel_on_card = value
-
-    def __str__(self):
-        retval = "-"*len("Channel Info")
-        retval += "\nChannel Info\n"
-        retval += "-"*len("Channel Info")
-        retval += "\n"
-        #~ retval += "CANLIB channel: %s\n" % self.channel
-        retval += "Device Description: '%s'\n" % self.device_description
-        retval += "Manufacturer Name: '%s'\n" % self.manufacturer_name
-        retval += "Firmware version: %s\n" % self.firmware_version
-        retval += "Hardware version: %s\n" % self.hardware_version
-        retval += "Card serial number: %s\n" % self.card_serial
-        #~ retval += "Transceiver type: %d (%s)\n" % (self.transceiver_type, canlib.lookup_transceiver_type(self.transceiver_type))
-        retval += "Transceiver serial number: %s\n" % self.transceiver_serial
-        retval += "Card number: %s\n" % self.card_number
-        retval += "Channel on card: %s\n" % self.channel_on_card
-        return retval
-
-class LogInfo(object):
-
-    def __init__(self, log_start_time=None, log_end_time=None, original_file_name="default.dat", test_location="default", tester_name="default"):
-        self.log_start_time = log_start_time
-        self.log_end_time = log_end_time
-        self.original_file_name = original_file_name
-        self.test_location = test_location
-        self.tester_name = tester_name
-
-    def __str__(self):
-        retval = "-"*len("Log Info")
-        retval += "\nLog Info\n"
-        retval += "-"*len("Log Info")
-        retval += "\n"
-        retval += "Start time: %s\n" % self.log_start_time
-        retval += "End time: %s\n" % self.log_end_time
-        retval += "Original DAT file name: %s\n" % self.original_file_name
-        retval += "Test Location: %s\n" % self.test_location
-        retval += "Tester name: %s\n" % self.tester_name
-        return retval
-
-class Bus(object):
-    channel_info = "socketcan channel"
-    def __init__(self, channel, bitrate, tseg1, tseg2, sjw, no_samp, 
-                driver_mode = DRIVER_MODE_NORMAL, single_handle = False):
-
-<<<<<<< HEAD
-        self.socketID = socketcanlib.createSocket(CAN_RAW)
-        socketcanlib.bindSocket(self.socketID, channel)
-=======
-    def __init__(self, channel, bitrate, tseg1, tseg2, sjw, no_samp, driver_mode=DRIVER_MODE_NORMAL, single_handle=False):
-        log.debug('Initialising bus instance')
-        self.single_handle = single_handle
-        num_channels = ctypes.c_int(0)
-        canlib.canGetNumberOfChannels(ctypes.byref(num_channels))
-        num_channels = int(num_channels.value)
-        log.debug('Found %d available channels' % num_channels)
-
-        if type(channel) == str:
-            _channel = get_canlib_channel_from_url(channel)
-            if _channel is None:
-                raise ChannelNotFoundError(channel)
-        else:
-            _channel = channel
-
-        self.channel_info = get_channel_info(_channel)
-        log.info('Channel information:\n%s' % str(self.channel_info))
-
-        self.writing_event = threading.Event()
-        self.done_writing = threading.Condition()
-
-        log.debug('Creating read handle to bus channel: %s' % _channel)
-        self.__read_handle = canlib.canOpenChannel(_channel, canlib.canOPEN_ACCEPT_VIRTUAL)
-        canlib.canIoCtl(self.__read_handle, canlib.canIOCTL_SET_TIMER_SCALE, ctypes.byref(ctypes.c_long(1)), 4)
-        canlib.canSetBusParams(self.__read_handle, bitrate, tseg1, tseg2, sjw, no_samp, 0)
-
-        
-        '''
-        Bit of a hack, on linux using kvvirtualcan module it seems you must read
-        and write on separate channels of the same bus.
-        '''
-        
-        if platform.system() == "Linux" and "virtual" in str(self.channel_info).lower():
-            log.debug('Detected virtual channel on linux')
-            for chan in range(num_channels):
-                c = (chan + 1) % num_channels
-                channel_info = get_channel_info(c)
-                if "virtual" in str(channel_info).lower() and c != _channel:
-                    log.info('Creating seperate TX handle on channel: %s' % c)
-                    self.__write_handle = canlib.canOpenChannel(c, canlib.canOPEN_ACCEPT_VIRTUAL)
-                    log.info('Going bus on RX handle')
-                    canlib.canBusOn(self.__read_handle)
-                    break
-
-        if self.single_handle:
-            log.debug("We don't require separate handles to the bus")
-            self.__write_handle = self.__read_handle
-        else:
-            log.debug('Creating seperate handle for TX on channel: %s' % _channel)
-            self.__write_handle = canlib.canOpenChannel(_channel, canlib.canOPEN_ACCEPT_VIRTUAL)
-            canlib.canBusOn(self.__read_handle)
-
-        __driver_mode = canlib.canDRIVER_SILENT if driver_mode == DRIVER_MODE_SILENT else canlib.canDRIVER_NORMAL
->>>>>>> e178a5c1
-        
-        # TODO:
-        #socketcanlib.setBusParams(self.socketID, bitrate, tseg1, tseg2, sjw, no_samp)
-        
-        self.__listeners = []
-        self.__tx_queue = queue.Queue(0)
-        self.__read_thread = threading.Thread(target=self.__read_process)
-        #self.__write_thread = threading.Thread(target=self.__write_process)
-        self.__read_thread.daemon = True
-        #self.__write_thread.daemon = True
-        self.__threads_running = True
-        log.debug("starting the read process thread")
-        self.__read_thread.start()
-        #self.__write_thread.start()
-        self.timer_offset = None
-
-    def __convert_timestamp (self, value):
-        return (float(value) / 1000000)
-
-<<<<<<< HEAD
-    def __get_message(self):
-        
-        rx_msg = Message()
-
-        log.debug("I'm about to try to get a msg")
-
-        # todo error checking...?
-        packet = socketcanlib.capturePacket(self.socketID)
-
-        log.debug("I've got a message")
-
-        arbitration_id = packet['CAN ID'] & MSK_ARBID
-
-        # Flags: EXT, RTR, ERR
-        flags = (packet['CAN ID'] & MSK_FLAGS) >> 29
-
-        # To keep flags consistent with pycanlib, their positions need to be switched around
-        flags = (flags | PYCAN_ERRFLG) & ~(SKT_ERRFLG) if flags & SKT_ERRFLG else flags 
-        flags = (flags | PYCAN_RTRFLG) & ~(SKT_RTRFLG) if flags & SKT_RTRFLG else flags
-        flags = (flags | PYCAN_STDFLG) & ~(EXTFLG) if not(flags & EXTFLG) else flags
-
-        if flags & EXTFLG:
-            rx_msg.id_type = ID_TYPE_EXTENDED
-            log.debug("CAN: Extended")
-        else:
-            rx_msg.id_type = ID_TYPE_STANDARD
-            log.debug("CAN: Standard")
-
-        rx_msg.arbitration_id = arbitration_id
-        rx_msg.dlc = packet['DLC']
-        rx_msg.flags = flags
-        rx_msg.data = packet['Data']
-        rx_msg.timestamp = self.__convert_timestamp(packet['Timestamp'])
-        
-        return rx_msg
-
-    def __read_process(self):
-            while(self.__threads_running):
-                rx_msg = self.__get_message()
-                log.debug("Got msg: %s" % rx_msg)
-                for listener in self.listeners:
-                    listener.on_message_received(rx_msg)
-
-    @property
-    def listeners(self):
-        return self.__listeners
-=======
-    @listeners.setter
-    def listeners(self, value):
-        self.__listeners = value
-    
-    def __convert_timestamp(self, value):
-        if not hasattr(self, 'timer_offset') or self.timer_offset is None: #Use the current value if the offset has not been set yet
-            self.timer_offset = value
-        
-        if value < self.timer_offset: # Check for overflow
-            MAX_32BIT = 0xFFFFFFFF # The maximum value that the timer reaches on a 32-bit machine
-            MAX_64BIT = 0x9FFFFFFFF # The maximum value that the timer reaches on a 64-bit machine
-            if ctypes.sizeof(ctypes.c_long) == 8:
-                value += MAX_64BIT
-            elif ctypes.sizeof(ctypes.c_long) == 4:
-                value += MAX_32BIT
-            else:
-                assert False, 'Unknown platform. Expected a long to be 4 or 8 bytes long but it was %i bytes.' % ctypes.sizeof(ctypes.c_long)
-            assert value > self.timer_offset, 'CAN Timestamp overflowed. The timer offset was ' + str(self.timer_offset) 
-        
-        return (float(value - self.timer_offset) / 1000000) # Convert from us into seconds
-
-    def __read_process(self):
-        """
-        The consumer thread.
-        Note: gets overwritten by J1939.Bus
-        """
-        log.info('Read process starting')
-        while self.__threads_running:
-            rx_msg = self.__get_message()
-            
-            if rx_msg is not None:
-
-                for listener in self.listeners:
-                    listener.on_message_received(rx_msg)
-
-    def __get_message(self):
-        '''
-        Read a message from kvaiser device.
-        
-        In single handle mode this blocks the sending of messages for up to 1ms
-        before releasing the lock.
-        '''
-        arb_id = ctypes.c_long(0)
-        data = ctypes.create_string_buffer(8)
-        dlc = ctypes.c_uint(0)
-        flags = ctypes.c_uint(0)
-        timestamp = ctypes.c_ulong(0)
-        
-        if self.single_handle:
-            
-            self.done_writing.acquire()
-            
-            while self.writing_event.is_set():
-                # releases the underlying lock, and then blocks until it is awakened 
-                # by a notify() from the tx thread. Once awakened it re-acquires the lock
-                self.done_writing.wait()
-
-        #log.debug('Reading for 1ms on handle: %s' % self.__read_handle)
-        status = canlib.canReadWait(self.__read_handle, 
-                                     ctypes.byref(arb_id), 
-                                     ctypes.byref(data), 
-                                     ctypes.byref(dlc), 
-                                     ctypes.byref(flags), 
-                                     ctypes.byref(timestamp),
-                                     1  # This is a 1 ms blocking read
-                                     )
-        if self.single_handle:
-            # Don't want to keep the done_writing condition's Lock
-            self.done_writing.release()
-
-        
-        if status.value == canstat.canOK:
-            #log.log(9, 'read complete -> status OK')
-            data_array = map(ord, data)
-            if int(flags.value) & canstat.canMSG_EXT:
-                id_type = ID_TYPE_EXTENDED
-            else:
-                id_type = ID_TYPE_STANDARD
-            msg_timestamp = self.__convert_timestamp(timestamp.value)
-            rx_msg = Message(arbitration_id=arb_id.value, 
-                             data=data_array[:dlc.value],
-                             dlc=int(dlc.value), 
-                             id_type=id_type, 
-                             timestamp=msg_timestamp)
-            rx_msg.flags = int(flags.value) & canstat.canMSG_MASK
-            #log.info('Got message: %s' % rx_msg)
-            return rx_msg
-        else:
-            #log.debug('read complete -> status not okay')
-            return TimestampMessage(timestamp=0)
-
-    def __write_process(self):
-        while self.__threads_running:
-            tx_msg = None
-            have_lock = False
-            try:
-                if self.single_handle:
-                    if not self.__tx_queue.empty():
-                        # Tell the rx thread to give up the can handle
-                        # because we have a message to write to the bus
-                        self.writing_event.set()
-                        # Acquire a lock that the rx thread has started waiting on
-                        self.done_writing.acquire()
-                        have_lock = True
-                    else:
-                        raise queue.Empty('')
-                    
-                while not self.__tx_queue.empty():
-                    tx_msg = self.__tx_queue.get(timeout=0.05)
-                    if tx_msg is not None:
-                        self.__put_message(tx_msg)
-                        
-            except queue.Empty:
-                pass
-            if self.single_handle and have_lock:
-                self.writing_event.clear()
-                # Tell the rx thread it can start again
-                self.done_writing.notify()
-                self.done_writing.release()
-                have_lock = False
-            
-
-    def __put_message(self, tx_msg):
-        canlib.canWriteWait(self.__write_handle,
-                            tx_msg.arbitration_id,
-                            "".join([("%c" % byte) for byte in tx_msg.data]),
-                             tx_msg.dlc,
-                             tx_msg.flags,
-                             5)
-
-    def write_for_period(self, messageGapInSeconds, totalPeriodInSeconds, message):
-        _startTime = time.time()
-        while (time.time() - _startTime) < totalPeriodInSeconds:
-            self.write(message)
-            
-            _startOfPause = time.time()
-            while (time.time() - _startOfPause) < messageGapInSeconds and (time.time() - _startTime) < totalPeriodInSeconds:
-                time.sleep(0.001)
-
-    def write(self, msg):
-        ''''
-        :param msg: A Message object to write to bus.
-        ''''
-        self.__tx_queue.put_nowait(msg)
->>>>>>> e178a5c1
-
-    @listeners.setter   
-    def listeners(self, value):
-        self.__listeners = value
-    
-    def shutdown(self):
-        self.__threads_running = False
-<<<<<<< HEAD
-        
-        # Todo any shutdown stuff for the socketcanlib?
-=======
-        canlib.canBusOff(self.__write_handle)
-        canlib.canClose(self.__write_handle)
-
-def get_canlib_channel_from_url(url):
-    (_type, _remainder) = url.split("://")
-    (_serial, _channel) = _remainder.split("/")
-    _serial = int(_serial)
-    _channel = int(_channel)
-    _num_channels = ctypes.c_int(0)
-    canlib.canGetNumberOfChannels(ctypes.byref(_num_channels))
-    for channel in xrange(_num_channels.value):
-        _bus = Bus(channel=channel, bitrate=1000000, tseg1=4, tseg2=3, sjw=1, no_samp=1)
-        if (_type == "leaf" and (string.find(string.lower(_bus.channel_info.device_description), "leaf") != -1)) or (_type == "usbcanii" and ((string.find(string.lower(_bus.channel_info.device_description), "usbcan ii") != -1) or (string.find(string.lower(_bus.channel_info.device_description), "usbcanii") != -1))):
-            if (_bus.channel_info.card_serial, _bus.channel_info.channel_on_card) == (_serial, _channel):
-                _bus.shutdown()
-                return channel
-        _bus.shutdown()
->>>>>>> e178a5c1
-
-class Listener(object):
-    def on_message_received(self, msg):
-        raise NotImplementedError("%s has not implemented on_message_received" % self.__class__.__name__)
-
-class BufferedReader(Listener):
-
-    def __init__(self):
-        self.__buffer = queue.Queue(0)
-
-    def on_message_received(self, msg):
-        self.__buffer.put_nowait(msg)
-
-    def get_message(self):
-        try:
-            return self.__buffer.get(timeout=0.5)
-        except queue.Empty:
-            return None
-
-class AcceptanceFilter(Listener):
-
-    def __init__(self, std_acceptance_code=0, ext_acceptance_code=0, std_acceptance_mask=STD_ACCEPTANCE_MASK_ALL_BITS, ext_acceptance_mask=EXT_ACCEPTANCE_MASK_ALL_BITS):
-        self.std_acceptance_code = std_acceptance_code
-        self.std_acceptance_mask = std_acceptance_mask
-        self.ext_acceptance_code = ext_acceptance_code
-        self.ext_acceptance_mask = ext_acceptance_mask
-        self.__listeners = []
-
-    @property
-    def std_acceptance_code(self):
-        return self.__std_acceptance_code
-
-    @std_acceptance_code.setter
-    def std_acceptance_code(self, value):
-        self.__std_acceptance_code = value
-
-    @property
-    def std_acceptance_mask(self):
-        return self.__std_acceptance_mask
-
-    @std_acceptance_mask.setter
-    def std_acceptance_mask(self, value):
-        self.__std_acceptance_mask = value
-
-    @property
-    def ext_acceptance_code(self):
-        return self.__ext_acceptance_code
-
-    @ext_acceptance_code.setter
-    def ext_acceptance_code(self, value):
-        self.__ext_acceptance_code = value
-
-    @property
-    def ext_acceptance_mask(self):
-        return self.__ext_acceptance_mask
-
-    @ext_acceptance_mask.setter
-    def ext_acceptance_mask(self, value):
-        self.__ext_acceptance_mask = value
-
-    def on_message_received(self, msg):
-        _filtered_message = self.filter_message(msg)
-        if _filtered_message != None:
-            for _listener in self.__listeners:
-                _listener.on_message_received(msg)
-
-    def add_listener(self, listener):
-        self.__listeners.append(listener)
-
-    def remove_listener(self, listener):
-        self.__listeners.remove(listener)
-
-    def filter_message(self, msg):
-        if msg.id_type == ID_TYPE_EXTENDED:
-            _mask = self.ext_acceptance_mask
-            _code = self.ext_acceptance_code
-        else:
-            _mask = self.std_acceptance_mask
-            _code = self.std_acceptance_code
-        if ((msg.arbitration_id ^ _code) & _mask) == 0:
-            return msg
-        else:
-            return None
-
-class MessagePrinter(Listener):
-    def on_message_received(self, msg):
-        print (msg)
+import multiprocessing
+
+# This canMSG_EXT variable was the only variable being used from the file canstat.py, 
+# which has been removed
+canMSG_EXT = 0x0004
+
+CAN_RAW =       1
+CAN_BCM =       2
+MSK_ARBID =     0x1FFFFFFF
+MSK_FLAGS =     0xE0000000
+
+#Extended flag is in the same place for pycan and socketcan
+EXTFLG =        0x0004
+
+SKT_ERRFLG  =   0x0001
+SKT_RTRFLG  =   0x0002
+
+PYCAN_ERRFLG =  0x0020
+PYCAN_STDFLG =  0x0002
+PYCAN_RTRFLG =  0x0001
+
+logging.basicConfig(level=logging.WARNING)
+log = logging.getLogger('CAN')
+
+log.debug("Loading CAN.py")
+
+ID_TYPE_EXTENDED = True
+ID_TYPE_STANDARD = False
+
+ID_TYPE_29_BIT = ID_TYPE_EXTENDED
+ID_TYPE_11_BIT = ID_TYPE_STANDARD
+
+REMOTE_FRAME = True
+DATA_FRAME = False
+WAKEUP_MSG = True
+ERROR_FRAME = True
+
+DRIVER_MODE_SILENT = False
+DRIVER_MODE_NORMAL = (not DRIVER_MODE_SILENT)
+
+STD_ACCEPTANCE_MASK_ALL_BITS = (2**11 - 1)
+MAX_11_BIT_ID = STD_ACCEPTANCE_MASK_ALL_BITS
+
+EXT_ACCEPTANCE_MASK_ALL_BITS = (2**29 - 1)
+MAX_29_BIT_ID = EXT_ACCEPTANCE_MASK_ALL_BITS
+
+MAX_DEVICE_DESCR_LENGTH = 256
+MAX_MANUFACTURER_NAME_LENGTH = 256
+MAX_FW_VERSION_LENGTH = 8
+FW_VERSION_ARRAY = ctypes.c_ubyte * MAX_FW_VERSION_LENGTH
+MAX_HW_VERSION_LENGTH = 8
+HW_VERSION_ARRAY = ctypes.c_ubyte * MAX_HW_VERSION_LENGTH
+MAX_CARD_SN_LENGTH = 8
+CARD_SN_ARRAY = ctypes.c_ubyte * MAX_CARD_SN_LENGTH
+MAX_TRANS_SN_LENGTH = 8
+TRANS_SN_ARRAY = ctypes.c_ubyte * MAX_TRANS_SN_LENGTH
+
+# Sets the level of messages that are displayed. Default is 'Warning'
+def set_logging_level(level):
+    if level == 2:
+        log.setLevel(logging.DEBUG)
+    elif level == 1:
+        log.setLevel(logging.INFO)
+    else:
+        log.setLevel(logging.WARNING)
+
+def get_host_machine_info():
+    log.debug("Getting host machine info")
+    if sys.platform == "win32":
+        machine_name = "%s" % os.getenv("COMPUTERNAME")
+    else:
+        machine_name = "%s" % os.getenv("HOSTNAME")
+    platform_info = platform.platform()
+    python_version = sys.version[:sys.version.index(" ")]
+    return MachineInfo(machine_name, python_version, platform_info)
+
+class ChannelNotFoundError(Exception):
+    pass
+
+
+class Message (object) :
+    def __init__(self, timestamp=0, is_remote_frame=False, id_type=ID_TYPE_11_BIT,
+                 is_wakeup=False, is_error_frame=False, arbitration_id=0, data=None, 
+                 dlc=0, info_strings=None):
+        self.timestamp = timestamp
+        self.id_type = id_type
+        self.is_remote_frame = is_remote_frame
+        self.is_wakeup = is_wakeup
+        self.is_error_frame = is_error_frame
+        self.arbitration_id = arbitration_id
+        if data is None:
+            self.data = []
+        else:
+            self.data = data
+        self.dlc = dlc
+        if info_strings is None:
+            self.info_strings = []
+        else:
+            self.info_strings = info_strings
+    
+    def __str__(self):
+        _field_strings = []
+        _field_strings.append("%15.6f" % self.timestamp)
+        if self.flags & canMSG_EXT:
+            _arbitration_id_string = "%.8x" % self.arbitration_id
+        else:
+            _arbitration_id_string = "%.4x" % self.arbitration_id
+        _field_strings.append(_arbitration_id_string.rjust(8, " "))
+        _field_strings.append("%.4x" % self.flags)
+        _field_strings.append("%d" % self.dlc)
+        _data_strings = []
+        if self.data != None:
+            for byte in self.data:
+                _data_strings.append("%.2x" % byte)
+        if len(_data_strings) > 0:
+            _field_strings.append(" ".join(_data_strings).ljust(24, " "))
+        else:
+            _field_strings.append(" "*24)
+        _current_length = len("    ".join(_field_strings))
+        if len(self.info_strings) > 0:
+            _field_strings.append(("\n" + (" " * (_current_length + 4))).join(self.info_strings))
+        return "    ".join(_field_strings).strip()
+
+
+class TimestampMessage(object):
+    def __init__(self, timestamp=0.0, info_strings=None):
+        self.timestamp = timestamp
+        if info_strings is not None:
+            self.info_strings = info_strings
+        else:
+            self.info_strings = []
+
+    @property
+    def timestamp(self):
+        return self.__timestamp
+
+    @timestamp.setter
+    def timestamp(self, value):
+        self.__timestamp = float(value)
+
+    @property
+    def info_strings(self):
+        return self.__info_strings
+
+    @info_strings.setter
+    def info_strings(self, value):
+        self.__info_strings = value
+
+    def check_equality(self, other, fields):
+        return False
+
+    def __str__(self):
+        if len(self.info_strings) > 0:
+            retval = "%15.6f    " % self.timestamp
+            retval += ("\n"+" "*len("%15.6f    " % self.timestamp)).join(self.info_strings)
+        else:
+            retval = ""
+        return retval
+
+class MessageList(object):
+
+    def __init__(self, messages=None, filter_criteria="True", name="default"):
+        if messages is None: messages = []
+        self.messages = messages
+        self.filter_criteria = filter_criteria
+        self.name = name
+
+    def __iter__(self):
+        return (m for m in self.messages)
+
+    def __getitem__(self, index):
+        return self.messages[index]
+
+    def __len__(self):
+        return len(self.messages)
+
+    @property
+    def start_timestamp(self):
+        if len(self.messages) > 0:
+            return self.messages[0].timestamp
+        else:
+            return 0
+
+    @property
+    def end_timestamp(self):
+        if len(self.messages) > 0:
+            return self.messages[-1].timestamp
+        else:
+            return 0
+
+    @property
+    def filtered_messages(self):
+        if self.filter_criteria != "True":
+            _filter_criteria = self.filter_criteria.replace("CAN.", "")
+            retval = []
+            for message in self.messages:
+                try:
+                    if eval(_filter_criteria):
+                        retval.append(message)
+                except AttributeError:
+                    pass
+            return retval
+        else:
+            return self.messages
+
+    def __str__(self):
+        retval = "-"*len("Message List '%s'" % self.name)
+        retval += "\nMessage List '%s'\n" % self.name
+        retval += "-"*len("Message List '%s'" % self.name)
+        retval += "\n"
+        if self.filter_criteria == "True":
+            retval += "Applied filters: None\n"
+        else:
+            retval += "Applied filters: %s\n" % self.filter_criteria
+        retval += "Start timestamp = %f\n" % self.start_timestamp
+        retval += "End timestamp = %f\n" % self.end_timestamp
+        for msg in self.messages:
+            retval += "%s\n" % msg
+        return retval
+
+class Log(object):
+    """
+    A Log object contains information about the CAN channel, the machine information
+    and contains a record of the messages and errors.
+    """
+
+    def __init__(self, log_info, channel_info, machine_info, message_lists=None):
+        self.log_info = log_info
+        self.channel_info = channel_info
+        self.machine_info = machine_info
+        if message_lists is None: message_lists = []
+        self.message_lists = message_lists
+
+    def __str__(self):
+        retval = ""
+        retval += "%s\n" % self.machine_info
+        retval += "%s\n" % self.log_info
+        if self.channel_info != None:
+            retval += "%s\n" % self.channel_info
+        for _list in self.message_lists:
+            retval += "%s" % _list
+        return retval
+
+    def write_to_file(self, filename, dat=False, csv=False, txt=True):
+        """
+        Export this Log to a file. 
+        
+        Will use format of extension according to
+            .csv    create a csv file
+            .txt    create a text file
+            .dat    create a pickle dump of this object
+        
+        The export type can also be explicitly be given in this method's
+        parameters - only the first one will be use.
+            
+        """
+        if filename is None:
+            path = os.path.expanduser("~/CAN_bus_logs/")
+            name = self.log_info.original_file_name
+            filename = os.path.join(path, name)
+        
+        if not os.path.exists(os.path.dirname(filename)):
+            os.makedirs(os.path.dirname(filename))
+        
+        _, ext = os.path.splitext(filename)
+        
+        if dat or ext == '.dat':
+            with open(filename, "wb") as bin_file:
+                pickle.dump(self, bin_file)
+        
+        elif csv or ext == '.csv':
+            from csv import writer
+            with open(filename, "wb") as csv_file:
+                csv_writer = writer(csv_file)
+                for message_list in self.message_lists:
+                    csv_writer.writerows(str(m).split() for m in message_list)
+
+        elif txt or ext == '.txt':
+            with open(filename, "wt") as txt_file:
+                txt_file.write("%s\n" % self)
+        
+        
+class MachineInfo(object):
+
+    def __init__(self, machine_name="", python_version="", platform_info=""):
+        self.machine_name = machine_name
+        self.python_version = python_version
+        self.platform_info = platform_info
+        self.canlib_version = get_canlib_version()
+        self.module_versions = {}
+        for (modname,_mod) in sys.modules.items():
+            if mod != None:
+                if "__version__" in mod.__dict__.keys():
+                    self.module_versions[_modname] = mod.__version__
+
+    def __str__(self):
+        retval = "-" * len("Machine Info")
+        retval += "\nMachine Info\n"
+        retval += "-" * len("Machine Info")
+        retval += "\n"
+        retval += "Machine name: %s\n" % self.machine_name
+        retval += "Python: %s\n" % self.python_version
+        retval += "OS: %s\n" % self.platform_info
+        retval += "CANLIB: %s\n" % self.canlib_version
+        retval += "Loaded Python module versions:\n"
+        for mod in sorted(self.module_versions.keys()):
+            retval += "\t%s: %s\n" % (mod, self.module_versions[_mod])
+        return retval
+
+class ChannelInfo(object):
+
+    def __init__(self, channel, device_description, manufacturer_name, firmware_version, hardware_version, card_serial, transceiver_serial, transceiver_type, card_number, channel_on_card):
+        self.channel = channel
+        self.device_description = device_description
+        self.manufacturer_name = manufacturer_name
+        self.firmware_version = firmware_version
+        self.hardware_version = hardware_version
+        self.card_serial = card_serial
+        self.transceiver_serial = transceiver_serial
+        self.transceiver_type = transceiver_type
+        self.card_number = card_number
+        self.channel_on_card = channel_on_card
+
+    @property
+    def channel(self):
+        return self.__channel
+
+    @channel.setter
+    def channel(self, value):
+        self.__channel = value
+
+    @property
+    def device_description(self):
+        return self.__device_description
+
+    @device_description.setter
+    def device_description(self, value):
+        self.__device_description = value
+
+    @property
+    def manufacturer_name(self):
+        return self.__manufacturer_name
+
+    @manufacturer_name.setter
+    def manufacturer_name(self, value):
+        self.__manufacturer_name = value
+
+    @property
+    def firmware_version(self):
+        return self.__firmware_version
+
+    @firmware_version.setter
+    def firmware_version(self, value):
+        self.__firmware_version = value
+
+    @property
+    def hardware_version(self):
+        return self.__hardware_version
+
+    @hardware_version.setter
+    def hardware_version(self, value):
+        self.__hardware_version = value
+
+    @property
+    def card_serial(self):
+        return self.__card_serial
+
+    @card_serial.setter
+    def card_serial(self, value):
+        self.__card_serial = value
+
+    @property
+    def transceiver_serial(self):
+        return self.__transceiver_serial
+
+    @transceiver_serial.setter
+    def transceiver_serial(self, value):
+        self.__transceiver_serial = value
+
+    @property
+    def transceiver_type(self):
+        return self.__transceiver_type
+
+    @transceiver_type.setter
+    def transceiver_type(self, value):
+        self.__transceiver_type = value
+
+    @property
+    def card_number(self):
+        return self.__card_number
+
+    @card_number.setter
+    def card_number(self, value):
+        self.__card_number = value
+
+    @property
+    def channel_on_card(self):
+        return self.__channel_on_card
+
+    @channel_on_card.setter
+    def channel_on_card(self, value):
+        self.__channel_on_card = value
+
+    def __str__(self):
+        retval = "-"*len("Channel Info")
+        retval += "\nChannel Info\n"
+        retval += "-"*len("Channel Info")
+        retval += "\n"
+        retval += "CANLIB channel: %s\n" % self.channel
+        retval += "Device Description: '%s'\n" % self.device_description
+        retval += "Manufacturer Name: '%s'\n" % self.manufacturer_name
+        retval += "Firmware version: %s\n" % self.firmware_version
+        retval += "Hardware version: %s\n" % self.hardware_version
+        retval += "Card serial number: %s\n" % self.card_serial
+        retval += "Transceiver type: %d (%s)\n" % (self.transceiver_type, canlib.lookup_transceiver_type(self.transceiver_type))
+        retval += "Transceiver serial number: %s\n" % self.transceiver_serial
+        retval += "Card number: %s\n" % self.card_number
+        retval += "Channel on card: %s\n" % self.channel_on_card
+        return retval
+
+class LogInfo(object):
+
+    def __init__(self, log_start_time=None, log_end_time=None, original_file_name="default.dat", test_location="default", tester_name="default"):
+        self.log_start_time = log_start_time
+        self.log_end_time = log_end_time
+        self.original_file_name = original_file_name
+        self.test_location = test_location
+        self.tester_name = tester_name
+
+    def __str__(self):
+        retval = "-"*len("Log Info")
+        retval += "\nLog Info\n"
+        retval += "-"*len("Log Info")
+        retval += "\n"
+        retval += "Start time: %s\n" % self.log_start_time
+        retval += "End time: %s\n" % self.log_end_time
+        retval += "Original DAT file name: %s\n" % self.original_file_name
+        retval += "Test Location: %s\n" % self.test_location
+        retval += "Tester name: %s\n" % self.tester_name
+        return retval
+
+class Bus(object):
+    channel_info = "socketcan channel"
+    def __init__(self, channel, bitrate, tseg1, tseg2, sjw, no_samp, 
+                driver_mode = DRIVER_MODE_NORMAL, single_handle = False):
+
+        self.socketID = socketcanlib.createSocket(CAN_RAW)
+        socketcanlib.bindSocket(self.socketID, channel)
+        
+        # TODO:
+        #socketcanlib.setBusParams(self.socketID, bitrate, tseg1, tseg2, sjw, no_samp)
+        
+        self.__listeners = []
+        self.__tx_queue = multiprocessing.Queue(0)
+        self.__read_thread = threading.Thread(target=self.__read_process)
+        #self.__write_thread = threading.Thread(target=self.__write_process)
+        self.__read_thread.daemon = True
+        #self.__write_thread.daemon = True
+        self.__threads_running = True
+        log.debug("starting the read process thread")
+        self.__read_thread.start()
+        #self.__write_thread.start()
+        self.timer_offset = None
+
+    def __convert_timestamp (self, value):
+        return (float(value) / 1000000)
+
+    def __get_message(self):
+        
+        rx_msg = Message()
+
+        log.debug("I'm about to try to get a msg")
+
+        # todo error checking...?
+        packet = socketcanlib.capturePacket(self.socketID)
+
+        log.debug("I've got a message")
+
+        arbitration_id = packet['CAN ID'] & MSK_ARBID
+
+        # Flags: EXT, RTR, ERR
+        flags = (packet['CAN ID'] & MSK_FLAGS) >> 29
+
+        # To keep flags consistent with pycanlib, their positions need to be switched around
+        flags = (flags | PYCAN_ERRFLG) & ~(SKT_ERRFLG) if flags & SKT_ERRFLG else flags 
+        flags = (flags | PYCAN_RTRFLG) & ~(SKT_RTRFLG) if flags & SKT_RTRFLG else flags
+        flags = (flags | PYCAN_STDFLG) & ~(EXTFLG) if not(flags & EXTFLG) else flags
+
+        if flags & EXTFLG:
+            rx_msg.id_type = ID_TYPE_EXTENDED
+            log.debug("CAN: Extended")
+        else:
+            rx_msg.id_type = ID_TYPE_STANDARD
+            log.debug("CAN: Standard")
+
+        rx_msg.arbitration_id = arbitration_id
+        rx_msg.dlc = packet['DLC']
+        rx_msg.flags = flags
+        rx_msg.data = packet['Data']
+        rx_msg.timestamp = self.__convert_timestamp(packet['Timestamp'])
+        
+        return rx_msg
+
+    def __read_process(self):
+            while(self.__threads_running):
+                rx_msg = self.__get_message()
+                log.debug("Got msg: %s" % rx_msg)
+                for listener in self.listeners:
+                    listener.on_message_received(rx_msg)
+
+    @property
+    def listeners(self):
+        return self.__listeners
+
+    @listeners.setter   
+    def listeners(self, value):
+        self.__listeners = value
+    
+    def shutdown(self):
+        self.__threads_running = False
+        
+        # Todo any shutdown stuff for the socketcanlib?
+
+class Listener(object):
+    def on_message_received(self, msg):
+        raise NotImplementedError("%s has not implemented on_message_received" % self.__class__.__name__)
+
+class BufferedReader(Listener):
+
+    def __init__(self):
+        self.__buffer = queue.Queue(0)
+
+    def on_message_received(self, msg):
+        self.__buffer.put_nowait(msg)
+
+    def get_message(self):
+        try:
+            return self.__buffer.get(timeout=0.5)
+        except queue.Empty:
+            return None
+
+class AcceptanceFilter(Listener):
+
+    def __init__(self, std_acceptance_code=0, ext_acceptance_code=0, std_acceptance_mask=STD_ACCEPTANCE_MASK_ALL_BITS, ext_acceptance_mask=EXT_ACCEPTANCE_MASK_ALL_BITS):
+        self.std_acceptance_code = std_acceptance_code
+        self.std_acceptance_mask = std_acceptance_mask
+        self.ext_acceptance_code = ext_acceptance_code
+        self.ext_acceptance_mask = ext_acceptance_mask
+        self.__listeners = []
+
+    @property
+    def std_acceptance_code(self):
+        return self.__std_acceptance_code
+
+    @std_acceptance_code.setter
+    def std_acceptance_code(self, value):
+        self.__std_acceptance_code = value
+
+    @property
+    def std_acceptance_mask(self):
+        return self.__std_acceptance_mask
+
+    @std_acceptance_mask.setter
+    def std_acceptance_mask(self, value):
+        self.__std_acceptance_mask = value
+
+    @property
+    def ext_acceptance_code(self):
+        return self.__ext_acceptance_code
+
+    @ext_acceptance_code.setter
+    def ext_acceptance_code(self, value):
+        self.__ext_acceptance_code = value
+
+    @property
+    def ext_acceptance_mask(self):
+        return self.__ext_acceptance_mask
+
+    @ext_acceptance_mask.setter
+    def ext_acceptance_mask(self, value):
+        self.__ext_acceptance_mask = value
+
+    def on_message_received(self, msg):
+        _filtered_message = self.filter_message(msg)
+        if _filtered_message != None:
+            for _listener in self.__listeners:
+                _listener.on_message_received(msg)
+
+    def add_listener(self, listener):
+        self.__listeners.append(listener)
+
+    def remove_listener(self, listener):
+        self.__listeners.remove(listener)
+
+    def filter_message(self, msg):
+        if msg.id_type == ID_TYPE_EXTENDED:
+            _mask = self.ext_acceptance_mask
+            _code = self.ext_acceptance_code
+        else:
+            _mask = self.std_acceptance_mask
+            _code = self.std_acceptance_code
+        if ((msg.arbitration_id ^ _code) & _mask) == 0:
+            return msg
+        else:
+            return None
+
+class MessagePrinter(Listener):
+    def on_message_received(self, msg):
+        print msg