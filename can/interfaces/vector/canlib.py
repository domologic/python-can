--- conflicted
+++ resolved
@@ -10,13 +10,9 @@
 import logging
 import time
 import os
-
 from typing import Optional, Tuple
 
-<<<<<<< HEAD
-=======
 import typing
->>>>>>> 7601f22f
 
 try:
     # Try builtin Python 3 Windows API
