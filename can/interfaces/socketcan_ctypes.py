from __future__ import print_function
import sys
import ctypes
import logging
import select

from ctypes.util import find_library

import can
from can.interfaces.socketcan_constants import *  # CAN_RAW
from can.bus import BusABC
from can.message import Message
from can.broadcastmanager import CyclicSendTaskABC, MultiRateCyclicSendTaskABC

# Set up logging
log = logging.getLogger('can.socketcan.ctypes')
log.info("Loading socketcan ctypes backend")


<<<<<<< HEAD
class SocketcanCtypes_Bus(BusABC):

=======
class SocketscanCtypes_Bus(BusABC):
>>>>>>> 8d24a4e1
    """
    An implementation of the :class:`can.bus.BusABC` for SocketCAN using :mod:`ctypes`.
    """

    channel_info = "ctypes socketcan channel"

    def __init__(self,
                 channel=can.rc['channel'],
                 receive_own_messages=False,
                 *args, **kwargs):
        """
        :param str channel:
            The can interface name with which to create this bus. An example channel
            would be 'vcan0'.
        """

        self.socket = createSocket()

        log.debug("Result of createSocket was %d", self.socket)
        error = bindSocket(self.socket, channel)

        if receive_own_messages:
            error1 = recv_own_msgs(self.socket)

        super(SocketcanCtypes_Bus, self).__init__(*args, **kwargs)

    def recv(self, timeout=None):

        log.debug("Trying to read a msg")

        if timeout is None or len(select.select([self.socket],
                                                [], [], timeout)[0]) > 0:
            packet = capturePacket(self.socket)
        else:
            # socket wasn't readable or timeout occurred
            return None

        log.debug("Receiving a message")

        arbitration_id = packet['CAN ID'] & MSK_ARBID

        # Flags: EXT, RTR, ERR
        flags = (packet['CAN ID'] & MSK_FLAGS) >> 29

        rx_msg = Message(
            timestamp=packet['Timestamp'],
            is_remote_frame=bool(flags & SKT_RTRFLG),
            extended_id=bool(flags & EXTFLG),
            is_error_frame=bool(flags & SKT_ERRFLG),
            arbitration_id=arbitration_id,
            dlc=packet['DLC'],
            data=packet['Data']
        )

        return rx_msg

    def send(self, msg):
        return sendPacket(self.socket, msg)


log.debug("Loading libc with ctypes...")
libc = ctypes.cdll.LoadLibrary(find_library("c"))

start_sec = 0
start_usec = 0
SEC_USEC = 1000000


class SOCKADDR(ctypes.Structure):
    # See /usr/include/i386-linux-gnu/bits/socket.h for original struct
    _fields_ = [("sa_family", ctypes.c_uint16),
                ("sa_data", (ctypes.c_char)*14)]


class TP(ctypes.Structure):
    # This struct is only used within the SOCKADDR_CAN struct
    _fields_ = [("rx_id", ctypes.c_uint32),
                ("tx_id", ctypes.c_uint32)]


class ADDR_INFO(ctypes.Union):
    # This struct is only used within the SOCKADDR_CAN struct
    # This union is to future proof for future can address information
    _fields_ = [("tp", TP)]


class SOCKADDR_CAN(ctypes.Structure):
    # See /usr/include/linux/can.h for original struct
    _fields_ = [("can_family", ctypes.c_uint16),
                ("can_ifindex", ctypes.c_int),
                ("can_addr", ADDR_INFO)]


class IFREQ(ctypes.Structure):
    # The two fields in this struct were originally unions.
    # See /usr/include/net/if.h for original struct
    _fields_ = [("ifr_name", ctypes.c_char*16),
                ("ifr_ifindex", ctypes.c_int)]


class CAN_FRAME(ctypes.Structure):
    # See /usr/include/linux/can.h for original struct
    # The 32bit can id is directly followed by the 8bit data link count
    # The data field is aligned on an 8 byte boundary, hence the padding.
    # Aligns the data field to an 8 byte boundary
    _fields_ = [("can_id", ctypes.c_uint32),
                ("can_dlc", ctypes.c_uint8),
                ("padding", ctypes.c_ubyte * 3),
                ("data", ctypes.c_uint8 * 8)
                ]


class TIME_VALUE(ctypes.Structure):
    # See usr/include/linux/time.h for original struct
    _fields_ = [("tv_sec", ctypes.c_ulong),
                ("tv_usec", ctypes.c_ulong)]


class BCM_HEADER(ctypes.Structure):
    # See usr/include/linux/can/bcm.h for original struct
    _fields_ = [
        ("opcode", ctypes.c_uint32),
        ("flags", ctypes.c_uint32),
        ("count", ctypes.c_uint32),
        ("ival1", TIME_VALUE),
        ("ival2", TIME_VALUE),
        ("can_id", ctypes.c_uint32),
        ("nframes", ctypes.c_uint32),
        ("frames", CAN_FRAME)
    ]


def createSocket(protocol=CAN_RAW):
    """
    This function creates a RAW CAN socket.

    The socket returned needs to be bound to an interface by calling
    :func:`bindSocket`.

    :param int protocol:
        The type of the socket to be bound. Valid values
        include CAN_RAW and CAN_BCM

    :return:
        +-----------+----------------------------+
        | 0         |protocol invalid            |
        +-----------+----------------------------+
        | -1        |socket creation unsuccessful|
        +-----------+----------------------------+
        | socketID  |  successful creation       |
        +-----------+----------------------------+
    """
    if protocol == CAN_RAW:
        socketID = libc.socket(PF_CAN, SOCK_RAW, CAN_RAW)
    elif protocol == CAN_BCM:
        socketID = libc.socket(PF_CAN, SOCK_DGRAM, CAN_BCM)
    else:
        socketID = -1

    return socketID


def bindSocket(socketID, channel_name):
    """
    Binds the given socket to the given interface.

    :param int socketID:
        The ID of the socket to be bound

    :param str channel_name:
        The interface name to find and bind.

    :return:
        The error code from the bind call.

        +----+----------------------------+
        | 0  |protocol invalid            |
        +----+----------------------------+
        | -1 |socket creation unsuccessful|
        +----+----------------------------+
    """
    log.debug('Binding socket with id %d to channel %s', socketID, channel_name)
    socketID = ctypes.c_int(socketID)

    ifr = IFREQ()
    ifr.ifr_name = channel_name.encode('ascii')
    log.debug('calling ioctl SIOCGIFINDEX')
    # ifr.ifr_ifindex gets filled with that device's index
    libc.ioctl(socketID, SIOCGIFINDEX, ctypes.byref(ifr))
    log.info('ifr.ifr_ifindex: %d', ifr.ifr_ifindex)

    # select the CAN interface and bind the socket to it
    addr = SOCKADDR_CAN(AF_CAN, ifr.ifr_ifindex)

    error = libc.bind(socketID, ctypes.byref(addr), ctypes.sizeof(addr))

    if error < 0:
        log.error("Couldn't bind socket")
    log.debug('bind returned: %d', error)

    return error


def connectSocket(socketID, channel_name):
    """Connects the given socket to the given interface.

    :param int socketID:
        The ID of the socket to be bound

    :param str channel_name:
        The interface name to find and bind.

    :return:
        The error code from the bind call.
    """
    log.debug('Connecting socket with id %d to channel %s', socketID, channel_name)
    socketID = ctypes.c_int(socketID)

    ifr = IFREQ()
    ifr.ifr_name = channel_name.encode('ascii')
    log.debug('calling ioctl SIOCGIFINDEX')
    # ifr.ifr_ifindex gets filled with that device's index
    libc.ioctl(socketID, SIOCGIFINDEX, ctypes.byref(ifr))
    log.info('ifr.ifr_ifindex: %d', ifr.ifr_ifindex)

    # select the CAN interface and bind the socket to it
    addr = SOCKADDR_CAN(AF_CAN, ifr.ifr_ifindex)

    error = libc.connect(socketID, ctypes.byref(addr), ctypes.sizeof(addr))

    if error < 0:
        log.error("Couldn't connect socket")
    log.debug('connect returned: %d', error)

    return error


def recv_own_msgs(socket_id):
    setting = ctypes.c_int(1)
    error = libc.setsockopt(socket_id, SOL_CAN_RAW, CAN_RAW_RECV_OWN_MSGS, ctypes.byref(setting), ctypes.sizeof(setting))

    if error < 0:
        log.error("Couldn't set recv own msgs")

    return error


def _build_can_frame(message):
    log.debug("Packing a can frame")
    arbitration_id = message.arbitration_id
    if message.id_type:
        log.debug("sending an extended id type message")
        arbitration_id |= 0x80000000
    if message.is_remote_frame:
        log.debug("requesting a remote frame")
        arbitration_id |= 0x40000000
    if message.is_error_frame:
        log.debug("sending error frame")
        arbitration_id |= 0x20000000
    log.debug("Data: %s", message.data)
    log.debug("Type: %s", type(message.data))

    # TODO need to understand the extended frame format
    frame = CAN_FRAME()
    frame.can_id = arbitration_id
    frame.can_dlc = len(message.data)

    frame.data[0:frame.can_dlc] = message.data

    log.debug("sizeof frame: %d", ctypes.sizeof(frame))
    return frame


def sendPacket(socket, message):
    frame = _build_can_frame(message)
    bytes_sent = libc.write(socket, ctypes.byref(frame), ctypes.sizeof(frame))
    if bytes_sent == -1:
        logging.debug("Error sending frame :-/")

    return bytes_sent


def capturePacket(socketID):
    """
    Captures a packet of data from the given socket.

    :param int socketID:
        The socket to read from

    :return:
        A dictionary with the following keys:

        - `"CAN ID"`    (int)
        - `"DLC"`       (int)
        - `"Data"`      (list)
        - `"Timestamp"` (float)

    """
    packet = {}

    frame = CAN_FRAME()
    time = TIME_VALUE()

    # Fetching the Arb ID, DLC and Data
    bytes_read = libc.read(socketID, ctypes.byref(frame), ctypes.sizeof(frame))

    # Fetching the timestamp
    error = libc.ioctl(socketID, SIOCGSTAMP, ctypes.byref(time))

    packet['CAN ID'] = frame.can_id
    packet['DLC'] = frame.can_dlc
    packet["Data"] = [frame.data[i] for i in range(frame.can_dlc)]

    timestamp = time.tv_sec + (time.tv_usec / 1000000.0)

    packet['Timestamp'] = timestamp

    return packet


def _create_bcm_frame(opcode, flags, count, ival1_seconds, ival1_usec, ival2_seconds, ival2_usec, can_id, nframes, msg_frame):

    frame = BCM_HEADER()
    frame.opcode = opcode
    frame.flags = flags

    frame.count = count
    frame.ival1.tv_sec = ival1_seconds
    frame.ival1.tv_usec = ival1_usec

    frame.ival2.tv_sec = ival2_seconds
    frame.ival2.tv_usec = ival2_usec
    frame.can_id = can_id
    frame.nframes = nframes

    frame.frames = msg_frame

    return frame


class SocketCanCtypesBCMBase(object):

    """Mixin to add a BCM socket"""

    def __init__(self, channel, *args, **kwargs):
        log.debug("Creating bcm socket on channel '%s'", channel)
        # Set up the bcm socket using ctypes
        self.bcm_socket = createSocket(protocol=CAN_BCM)
        log.debug("Created bcm socket (un-connected fd=%d)", self.bcm_socket)
        connectSocket(self.bcm_socket, channel)
        log.debug("Connected bcm socket")
        super(SocketCanCtypesBCMBase, self).__init__(channel, *args, **kwargs)


class CyclicSendTask(SocketCanCtypesBCMBase, CyclicSendTaskABC):

    def __init__(self, channel, message, period):
        """

        :param channel: The name of the CAN channel to connect to.
        :param message: The message to be sent periodically.
        :param period: The rate in seconds at which to send the message.
        """
        super(CyclicSendTask, self).__init__(channel, message, period)
        self.message = message
        # Send the bcm message with opcode TX_SETUP to start the cyclic transmit
        self._tx_setup()

    def _tx_setup(self):
        message = self.message
        # Create a low level packed frame to pass to the kernel
        msg_frame = _build_can_frame(message)
        frame = _create_bcm_frame(opcode=CAN_BCM_TX_SETUP,
                                  flags=SETTIMER | STARTTIMER,
                                  count=0,
                                  ival1_seconds=0,
                                  ival1_usec=0,
                                  ival2_seconds=int(self.period),
                                  ival2_usec=int(1e6 * (self.period - int(self.period))),
                                  can_id=message.arbitration_id,
                                  nframes=1,
                                  msg_frame=msg_frame)

        log.info("Sending BCM TX_SETUP command")
        bytes_sent = libc.send(self.bcm_socket, ctypes.byref(frame), ctypes.sizeof(frame))
        if bytes_sent == -1:
            logging.debug("Error sending frame :-/")

    def start(self):
        self._tx_setup()

    def stop(self):
        """Send a TX_DELETE message to cancel this task.

        This will delete the entry for the transmission of the CAN-message
        with the specified can_id CAN identifier. The message length for the command
        TX_DELETE is {[bcm_msg_head]} (only the header).
        """

        frame = _create_bcm_frame(
            opcode=CAN_BCM_TX_DELETE,
            flags=0,
            count=0,
            ival1_seconds=0,
            ival1_usec=0,
            ival2_seconds=0,
            ival2_usec=0,
            can_id=self.can_id,
            nframes=0,
            msg_frame=CAN_FRAME()
        )

        bytes_sent = libc.send(self.bcm_socket, ctypes.byref(frame), ctypes.sizeof(frame))
        if bytes_sent == -1:
            logging.debug("Error sending frame to stop cyclic message:-/")

    def modify_data(self, message):
        """Update the contents of this periodically sent message.
        """
        assert message.arbitration_id == self.can_id, "You cannot modify the can identifier"
        self.message = message
        self._tx_setup()


class MultiRateCyclicSendTask(CyclicSendTask):

    """Exposes more of the full power of the TX_SETUP opcode.

    Transmits a message `count` times at `initial_period` then
    continues to transmit message at `subsequent_period`.
    """

    def __init__(self, channel, message, count, initial_period, subsequent_period):
        super(MultiRateCyclicSendTask, self).__init__(channel, message, subsequent_period)

        msg_frame = _build_can_frame(message)

        frame = _create_bcm_frame(opcode=CAN_BCM_TX_SETUP,
                                  flags=SETTIMER | STARTTIMER,
                                  count=count,
                                  ival1_seconds=int(initial_period),
                                  ival1_usec=int(1e6 * (initial_period - int(initial_period))),
                                  ival2_seconds=int(subsequent_period),
                                  ival2_usec=int(1e6 * (subsequent_period - int(subsequent_period))),
                                  can_id=message.arbitration_id,
                                  nframes=1,
                                  msg_frame=msg_frame)

        log.info("Sending BCM TX_SETUP command")
        bytes_sent = libc.send(self.bcm_socket, ctypes.byref(frame), ctypes.sizeof(frame))
        if bytes_sent == -1:
            logging.debug("Error sending frame :-/")

if __name__ == "__main__":
    socket_id = createSocket(CAN_RAW)
    print("Created socket (id = {})".format(socket_id))
    print(bindSocket(socket_id))<|MERGE_RESOLUTION|>--- conflicted
+++ resolved
@@ -17,12 +17,8 @@
 log.info("Loading socketcan ctypes backend")
 
 
-<<<<<<< HEAD
 class SocketcanCtypes_Bus(BusABC):
 
-=======
-class SocketscanCtypes_Bus(BusABC):
->>>>>>> 8d24a4e1
     """
     An implementation of the :class:`can.bus.BusABC` for SocketCAN using :mod:`ctypes`.
     """
